--- conflicted
+++ resolved
@@ -64,21 +64,8 @@
   }
 
   @Override
-<<<<<<< HEAD
-  protected void tearDown() throws Exception {
-    if (fs != null) {
-      try {
-        LOG.info("Deleting {}", basePath);
-        fs.delete(basePath, true);
-      } catch (IOException e) {
-        LOG.info("Failed to delete {}", basePath);
-      }
-    }
-    super.tearDown();
-=======
   public Path getTestBaseDir() {
     return basePath;
->>>>>>> 49efd5d2
   }
 
   @Override
