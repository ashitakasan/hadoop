Hadoop Change Log

<<<<<<< HEAD
Release 0.23.3 - UNRELEASED

  INCOMPATIBLE CHANGES

    HADOOP-7920. Remove Avro Rpc. (suresh)

  NEW FEATURES

    HADOOP-7773. Add support for protocol buffer based RPC engine.
    (suresh)

    HADOOP-7875. Add helper class to unwrap protobuf ServiceException.
    (suresh)

    HADOOP-7454. Common side of High Availability Framework (HDFS-1623)
    Contributed by Todd Lipcon, Aaron T. Myers, Eli Collins, Uma Maheswara Rao G,
    Bikas Saha, Suresh Srinivas, Jitendra Nath Pandey, Hari Mankude, Brandon Li,
    Sanjay Radia, Mingjie Lai, and Gregory Chanan

    HADOOP-8121. Active Directory Group Mapping Service. (Jonathan Natkins via
    atm)

    HADOOP-7030. Add TableMapping topology implementation to read host to rack
    mapping from a file. (Patrick Angeles and tomwhite via tomwhite)

    HADOOP-8206. Common portion of a ZK-based failover controller (todd)

  IMPROVEMENTS

    HADOOP-7524. Change RPC to allow multiple protocols including multuple
    versions of the same protocol (sanjay Radia)

    HADOOP-7607. Simplify the RPC proxy cleanup process. (atm)

    HADOOP-7687. Make getProtocolSignature public  (sanjay)

    HADOOP-7693. Enhance AvroRpcEngine to support the new #addProtocol
    interface introduced in HADOOP-7524.  (cutting)

    HADOOP-7716. RPC protocol registration on SS does not log the protocol name
    (only the class which may be different) (sanjay)

    HADOOP-7776. Make the Ipc-Header in a RPC-Payload an explicit header.
    (sanjay)

    HADOOP-7717. Move handling of concurrent client fail-overs to
    RetryInvocationHandler (atm)

    HADOOP-7862. Move the support for multiple protocols to lower layer so
    that Writable, PB and Avro can all use it (Sanjay)

    HADOOP-7876. Provided access to encoded key in DelegationKey for
    use in protobuf based RPCs. (suresh)

    HADOOP-7899. Generate proto java files as part of the build. (tucu)

    HADOOP-7957. Classes deriving GetGroupsBase should be able to override 
    proxy creation. (jitendra)

    HADOOP-7965. Support for protocol version and signature in PB. (jitendra)

    HADOOP-8070. Add a standalone benchmark for RPC call performance. (todd)

    HADOOP-8084. Updates ProtoBufRpc engine to not do an unnecessary copy 
    for RPC request/response. (ddas)

    HADOOP-8085. Add RPC metrics to ProtobufRpcEngine. (Hari Mankude via
    suresh)

    HADOOP-7621. alfredo config should be in a file not readable by users
                 (Alejandro Abdelnur via atm)
    HADOOP-8098. KerberosAuthenticatorHandler should use _HOST replacement to 
    resolve principal name (tucu)

    HADOOP-8118.  In metrics2.util.MBeans, change log level to trace for the
    stack trace of InstanceAlreadyExistsException.  (szetszwo)

    HADOOP-7994. Remove getProtocolVersion and getProtocolSignature from the
    client side translator and server side implementation. (jitendra)

    HADOOP-8125. make hadoop-client set of curated jars available in a
    distribution tarball (rvs via tucu)

    HADOOP-8142. Update versions from 0.23.2 to 0.23.3 in the build files.
    (szetszwo)

    HADOOP-8141. Add method to SecurityUtil to init krb5 cipher suites.
    (todd)

    HADOOP-8108. Move method getHostPortString() from NameNode to NetUtils.
    (Brandon Li via jitendra)

    HADOOP-7557 Make IPC header be extensible (sanjay radia)

    HADOOP-7806. Support binding to sub-interfaces (eli)

    HADOOP-6941. Adds support for building Hadoop with IBM's JDK 
    (Stephen Watt, Eli and ddas)

    HADOOP-8183. Stop using "mapred.used.genericoptions.parser" (harsh)

    HADOOP-7788. Add simple HealthMonitor class to watch an HAService (todd)

    HADOOP-8200. Remove HADOOP_[JOBTRACKER|TASKTRACKER]_OPTS. (eli)

    HADOOP-8184.  ProtoBuf RPC engine uses the IPC layer reply packet.
    (Sanjay Radia via szetszwo)

    HADOOP-8163. Improve ActiveStandbyElector to provide hooks for
    fencing old active. (todd)

    HADOOP-8193. Refactor FailoverController/HAAdmin code to add an abstract
    class for "target" services. (todd)

    HADOOP-8212. Improve ActiveStandbyElector's behavior when session expires
    (todd)

    HADOOP-8216. Address log4j.properties inconsistencies btw main and
    template dirs. (Patrick Hunt via eli)

  OPTIMIZATIONS

  BUG FIXES

    HADOOP-7900. LocalDirAllocator confChanged() accesses conf.get() twice
    (Ravi Gummadi via Uma Maheswara Rao G)

    HADOOP-7635. RetryInvocationHandler should release underlying resources on
    close. (atm)

    HADOOP-7695. RPC.stopProxy can throw unintended exception while logging
    error. (atm)

    HADOOP-7833. Fix findbugs warnings in protobuf generated code.
    (John Lee via suresh)

    HADOOP-7897. ProtobufRpcEngine client side exception mechanism is not
    consistent with WritableRpcEngine. (suresh)

    HADOOP-7913. Fix bug in ProtoBufRpcEngine.  (sanjay)

    HADOOP-7892. IPC logs too verbose after "RpcKind" introduction. (todd)

    HADOOP-7968. Errant println left in RPC.getHighestSupportedProtocol. (Sho
    Shimauchi via harsh)

    HADOOP-7931. o.a.h.ipc.WritableRpcEngine should have a way to force
    initialization. (atm)

    HADOOP-8104. Inconsistent Jackson versions (tucu)

    HADOOP-7940. The Text.clear() method does not clear the bytes as intended. (Csaba Miklos via harsh)

    HADOOP-8119. Fix javac warnings in TestAuthenticationFilter in hadoop-auth.
    (szetszwo)

    HADOOP-7888. TestFailoverProxy fails intermittently on trunk. (Jason Lowe
    via atm)

    HADOOP-8154. DNS#getIPs shouldn't silently return the local host
    IP for bogus interface names. (eli)

    HADOOP-8169.  javadoc generation fails with java.lang.OutOfMemoryError:
    Java heap space (tgraves via bobby)

    HADOOP-8167. Configuration deprecation logic breaks backwards compatibility (tucu)

    HADOOP-8189. LdapGroupsMapping shouldn't throw away IOException. (Jonathan Natkins via atm)

    HADOOP-8191. SshFenceByTcpPort uses netcat incorrectly (todd)

    HADOOP-8157. Fix race condition in Configuration that could cause spurious
    ClassNotFoundExceptions after a GC. (todd)

    HADOOP-8197. Configuration logs WARNs on every use of a deprecated key (tucu)

    HADOOP-8159. NetworkTopology: getLeaf should check for invalid topologies.
    (Colin Patrick McCabe via eli)

    HADOOP-8204. TestHealthMonitor fails occasionally (todd)

    HADOOP-8202. RPC stopProxy() does not close the proxy correctly.
    (Hari Mankude via suresh)

    HADOOP-8218. RPC.closeProxy shouldn't throw error when closing a mock
    (todd)

  BREAKDOWN OF HADOOP-7454 SUBTASKS

    HADOOP-7455. HA: Introduce HA Service Protocol Interface. (suresh)
    
    HADOOP-7774. HA: Administrative CLI to control HA daemons. (todd)
    
    HADOOP-7896. HA: if both NNs are in Standby mode, client needs to try failing
    back and forth several times with sleeps. (atm)
    
    HADOOP-7922. Improve some logging for client IPC failovers and
    StandbyExceptions (todd)
    
    HADOOP-7921. StandbyException should extend IOException (todd)
    
    HADOOP-7928. HA: Client failover policy is incorrectly trying to fail over all
    IOExceptions (atm)
    
    HADOOP-7925. Add interface and update CLI to query current state to
    HAServiceProtocol (eli via todd)
    
    HADOOP-7932. Make client connection retries on socket time outs configurable.
    (Uma Maheswara Rao G via todd)
    
    HADOOP-7924. FailoverController for client-based configuration (eli)
    
    HADOOP-7961. Move HA fencing to common. (eli)
    
    HADOOP-7970. HAServiceProtocol methods must throw IOException.  (Hari Mankude
    via suresh).
    
    HADOOP-7992. Add ZKClient library to facilitate leader election.  (Bikas Saha
    via suresh).
    
    HADOOP-7983. HA: failover should be able to pass args to fencers. (eli)
    
    HADOOP-7938. HA: the FailoverController should optionally fence the active
    during failover. (eli)
    
    HADOOP-7991. HA: the FailoverController should check the standby is ready
    before failing over. (eli)
    
    HADOOP-8038. Add 'ipc.client.connect.max.retries.on.timeouts' entry in
    core-default.xml file. (Uma Maheswara Rao G via atm)
    
    HADOOP-8041. Log a warning when a failover is first attempted (todd)
    
    HADOOP-8068. void methods can swallow exceptions when going through failover
    path (todd)
    
    HADOOP-8116. RetriableCommand is using RetryPolicy incorrectly after
    HADOOP-7896. (atm)

Release 0.23.2 - UNRELEASED 
=======
Release 0.23.2 - UNRELEASED
>>>>>>> 6fc2d7d4

  NEW FEATURES

  IMPROVEMENTS

    HADOOP-8048. Allow merging of Credentials (Daryn Sharp via tgraves)
 
    HADOOP-8032. mvn site:stage-deploy should be able to use the scp protocol
    to stage documents (Ravi Prakash via tgraves)

    HADOOP-7923. Automate the updating of version numbers in the doc system.
    (szetszwo)

    HADOOP-8137. Added links to CLI manuals to the site. (tgraves via
    acmurthy)  

  OPTIMIZATIONS

    HADOOP-8071. Avoid an extra packet in client code when nagling is
    disabled. (todd)

    HADOOP-6502. Improve the performance of Configuration.getClassByName when
    the class is not found by caching negative results.
    (sharad, todd via todd)

  BUG FIXES

    HADOOP-8146.  FsShell commands cannot be interrupted
    (Daryn Sharp via Uma Maheswara Rao G)

    HADOOP-7660. Maven generated .classpath doesnot includes 
    "target/generated-test-source/java" as source directory.
    (Laxman via bobby)

    HADOOP-8042  When copying a file out of HDFS, modifying it, and uploading
    it back into HDFS, the put fails due to a CRC mismatch
    (Daryn Sharp via bobby)

    HADOOP-8035 Hadoop Maven site is inefficient and runs phases redundantly
    (abayer via tucu)

    HADOOP-8051 HttpFS documentation it is not wired to the generated site (tucu)

    HADOOP-8055. Hadoop tarball distribution lacks a core-site.xml (harsh)

    HADOOP-8052. Hadoop Metrics2 should emit Float.MAX_VALUE (instead of 
    Double.MAX_VALUE) to avoid making Ganglia's gmetad core. (Varun Kapoor
    via mattf)

    HADOOP-8074. Small bug in hadoop error message for unknown commands.
    (Colin Patrick McCabe via eli)

    HADOOP-8082 add hadoop-client and hadoop-minicluster to the 
    dependency-management section. (tucu)

    HADOOP-8066 The full docs build intermittently fails (abayer via tucu)

    HADOOP-8083 javadoc generation for some modules is not done under target/ (tucu)

    HADOOP-8036. TestViewFsTrash assumes the user's home directory is
    2 levels deep. (Colin Patrick McCabe via eli)

    HADOOP-8046 Revert StaticMapping semantics to the existing ones, add DNS
    mapping diagnostics in progress (stevel)

    HADOOP-8057 hadoop-setup-conf.sh not working because of some extra spaces.
    (Vinayakumar B via stevel)

    HADOOP-7680 TestHardLink fails on Mac OS X, when gnu stat is in path.
    (Milind Bhandarkar via stevel)

    HADOOP-8050. Deadlock in metrics. (Kihwal Lee via mattf)

    HADOOP-8131. FsShell put doesn't correctly handle a non-existent dir
    (Daryn Sharp via bobby)

    HADOOP-8123. Use java.home rather than env.JAVA_HOME for java in the
    project. (Jonathan Eagles via acmurthy) 

    HADOOP-8064. Remove unnecessary dependency on w3c.org in document processing
    (Khiwal Lee via bobby)

    HADOOP-8140. dfs -getmerge should process its argments better (Daryn Sharp
    via bobby)

    HADOOP-8164. Back slash as path separator is handled for Windows only.
    (Daryn Sharp via suresh)

    HADOOP-8173. FsShell needs to handle quoted metachars.  (Daryn Sharp via
    szetszwo)

    HADOOP-8175. Add -p option to mkdir in FsShell.  (Daryn Sharp via szetszwo)

    HADOOP-8176.  Disambiguate the destination of FsShell copies (Daryn Sharp
    via bobby)

<<<<<<< HEAD
    HADOOP-8088. User-group mapping cache incorrectly does negative caching on
    transient failures (Khiwal Lee via bobby)

=======
>>>>>>> 6fc2d7d4
Release 0.23.1 - 2012-02-17 

  INCOMPATIBLE CHANGES

  NEW FEATURES                                                                    

    HADOOP-7777 Implement a base class for DNSToSwitchMapping implementations 
    that can offer extra topology information. (stevel)

    HADOOP-7657. Add support for LZ4 compression. (Binglin Chang via todd)

    HADOOP-7910. Add Configuration.getLongBytes to handle human readable byte size values. (Sho Shimauchi via harsh)

  IMPROVEMENTS

    HADOOP-8015. ChRootFileSystem should extend FilterFileSystem 
    (Daryn Sharp via bobby)

    HADOOP-7801. HADOOP_PREFIX cannot be overriden. (Bruno Mahé via tomwhite)

    HADOOP-7802. Hadoop scripts unconditionally source
    "$bin"/../libexec/hadoop-config.sh. (Bruno Mahé via tomwhite)

    HADOOP-7590. Mavenize streaming and MR examples. (tucu)

    HADOOP-7858. Drop some info logging to DEBUG level in IPC,
    metrics, and HTTP. (todd via eli)

    HADOOP-7424. Log an error if the topology script doesn't handle multiple args.
    (Uma Maheswara Rao G via eli)

    HADOOP-7804. Enable hadoop config generator to set configurations to enable
    short circuit read. (Arpit Gupta via jitendra)

    HADOOP-7877. Update balancer CLI usage documentation to include the new
    -policy option.  (szetszwo)

    HADOOP-6840. Support non-recursive create() in FileSystem and 
    SequenceFile.Writer. (jitendra and eli via eli)

    HADOOP-6886. LocalFileSystem Needs createNonRecursive API.
    (Nicolas Spiegelberg and eli via eli)

    HADOOP-7758. Make GlobFilter class public. (tucu)

    HADOOP-7912. test-patch should run eclipse:eclipse to verify that it does
    not break again. (Robert Joseph Evans via tomwhite)

    HADOOP-7890. Redirect hadoop script's deprecation message to stderr.
    (Koji Knoguchi via mahadev)

    HADOOP-7504. Add the missing Ganglia31 opts to hadoop-metrics.properties as a comment. (harsh)

    HADOOP-7933. Add a getDelegationTokens api to FileSystem which checks
    for known tokens in the passed Credentials object. (sseth)

    HADOOP-7808. Port HADOOP-7510 - Add configurable option to use original 
    hostname in token instead of IP to allow server IP change. 
    (Daryn Sharp via suresh)

    HADOOP-7934. Normalize dependencies versions across all modules. (tucu)

    HADOOP-7348. Change 'addnl' in getmerge util to be a flag '-nl' instead.
    (XieXianshan via harsh)

    HADOOP-7975. Add LZ4 as an entry in the default codec list, missed by HADOOP-7657 (harsh)

    HADOOP-7987. Support setting the run-as user in unsecure mode. (jitendra)

    HADOOP-4515. Configuration#getBoolean must not be case sensitive. (Sho Shimauchi via harsh)

    HADOOP-6490. Use StringUtils over String#replace in Path#normalizePath.
    (Uma Maheswara Rao G via harsh)

    HADOOP-7574. Improve FSShell -stat, add user/group elements.
    (XieXianshan via harsh)

    HADOOP-7736. Remove duplicate Path#normalizePath call. (harsh)

    HADOOP-7919. Remove the unused hadoop.logfile.* properties from the 
    core-default.xml file. (harsh)

    HADOOP-7939. Improve Hadoop subcomponent integration in Hadoop 0.23. (rvs via tucu)

    HADOOP-7988. Upper case in hostname part of the principals doesn't work with
    kerberos. (jitendra)

    HADOOP-8002. SecurityUtil acquired token message should be a debug rather than info.
    (Arpit Gupta via mahadev)

    HADOOP-8009. Create hadoop-client and hadoop-minicluster artifacts for downstream 
    projects. (tucu)

    HADOOP-7470. Move up to Jackson 1.8.8.  (Enis Soztutar via szetszwo)

    HADOOP-7729. Send back valid HTTP response if user hits IPC port with
    HTTP GET. (todd)

    HADOOP-8027. Visiting /jmx on the daemon web interfaces may print
    unnecessary error in logs. (atm)

  OPTIMIZATIONS

    HADOOP-7761. Improve the performance of raw comparisons. (todd)

  BUG FIXES

   HADOOP-8018.  Hudson auto test for HDFS has started throwing javadoc
   (Jon Eagles via bobby)

   HADOOP-8001  ChecksumFileSystem's rename doesn't correctly handle checksum
   files. (Daryn Sharp via bobby)

   HADOOP-8006  TestFSInputChecker is failing in trunk.
   (Daryn Sharp via bobby)
 
   HADOOP-7998. CheckFileSystem does not correctly honor setVerifyChecksum
   (Daryn Sharp via bobby)
  
   HADOOP-7811. TestUserGroupInformation#testGetServerSideGroups test fails in chroot.
   (Jonathan Eagles via mahadev)

   HADOOP-7813. Fix test-patch to use proper numerical comparison when checking
   javadoc and findbugs warning counts. (Jonathan Eagles via tlipcon)

   HADOOP-7841. Run tests with non-secure random. (tlipcon)

    HADOOP-7851. Configuration.getClasses() never returns the default value. 
                 (Uma Maheswara Rao G via amarrk)

   HADOOP-7787. Make source tarball use conventional name.
   (Bruno Mahé via tomwhite)

   HADOOP-6614. RunJar should provide more diags when it can't create
   a temp file. (Jonathan Hsieh via eli)

   HADOOP-7843. compilation failing because workDir not initialized in 
   RunJar.java (John George via mahadev)

   HADOOP-7859. TestViewFsHdfs.testgetFileLinkStatus is failing an assert. (eli)

   MAPREDUCE-3465. Fixed project pom to create test dirs (and fix failing tests).
   (Hitesh Shah via sseth)

   HADOOP-7864. Building mvn site with Maven < 3.0.2 causes OOM errors.
   (Andrew Bayer via eli)

   HADOOP-7853. multiple javax security configurations cause conflicts.
   (daryn via tucu)

   HADOOP-7854. UGI getCurrentUser is not synchronized. (Daryn Sharp via jitendra)

   HADOOP-7874. native libs should be under lib/native/ dir. (tucu)

   HADOOP-7887. KerberosAuthenticatorHandler is not setting KerberosName 
   name rules from configuration. (tucu)

   HADOOP-7870. fix SequenceFile#createWriter with boolean
   createParent arg to respect createParent. (Jon Hsieh via eli)

    HADOOP-7902. skipping name rules setting (if already set) should be done 
    on UGI initialization only. (tucu)

    HADOOP-7898. Fix javadoc warnings in AuthenticationToken.java. (suresh)

    HADOOP-7878  Regression: HADOOP-7777 switch changes break HDFS tests when the
    isSingleSwitch() predicate is used. (stevel)

   HADOOP-7914. Remove the duplicated declaration of hadoop-hdfs test-jar in
   hadoop-project/pom.xml.  (szetszwo)

   HADOOP-7810 move hadoop archive to core from tools. (tucu)

   HADOOP_7917. compilation of protobuf files fails in windows/cygwin. (tucu)

   HADOOP-7837. no NullAppender in the log4j config. (eli)

   HADOOP-7948. Shell scripts created by hadoop-dist/pom.xml to build tar do not 
   properly propagate failure. (cim_michajlomatijkiw via tucu)

   HADOOP-7949. Updated maxIdleTime default in the code to match
   core-default.xml (eli)

   HADOOP-7907. hadoop-tools JARs are not part of the distro. (tucu)

   HADOOP-7936. There's a Hoop README in the root dir of the tarball. (tucu)

   HADOOP-7963. Fix ViewFS to catch a null canonical service-name and pass
   tests TestViewFileSystem* (Siddharth Seth via vinodkv)

   HADOOP-7964. Deadlock in NetUtils and SecurityUtil class initialization.
   (Daryn Sharp via suresh)

   HADOOP-7974. TestViewFsTrash incorrectly determines the user's home
   directory. (harsh via eli)

   HADOOP-7971. Adding back job/pipes/queue commands to bin/hadoop for
   backward compatibility. (Prashath Sharma via acmurthy) 

   HADOOP-7982. UserGroupInformation fails to login if thread's context
   classloader can't load HadoopLoginModule. (todd)

   HADOOP-7986. Adding config for MapReduce History Server protocol in
   hadoop-policy.xml for service level authorization. (Mahadev Konar via vinodkv)

   HADOOP-7981. Improve documentation for org.apache.hadoop.io.compress.
   Decompressor.getRemaining (Jonathan Eagles via mahadev)

   HADOOP-7997. SequenceFile.createWriter(...createParent...) no
   longer works on existing file. (Gregory Chanan via eli)

   HADOOP-7993. Hadoop ignores old-style config options for enabling compressed 
   output. (Anupam Seth via mahadev)

   HADOOP-8000. fetchdt command not available in bin/hadoop.
   (Arpit Gupta via mahadev)

   HADOOP-7999. "hadoop archive" fails with ClassNotFoundException.
   (Jason Lowe via mahadev)

   HADOOP-8012. hadoop-daemon.sh and yarn-daemon.sh are trying to mkdir
   and chown log/pid dirs which can fail. (Roman Shaposhnik via eli)

   HADOOP-8013. ViewFileSystem does not honor setVerifyChecksum
   (Daryn Sharp via bobby)

   HADOOP-8054 NPE with FilterFileSystem (Daryn Sharp via bobby)

Release 0.23.0 - 2011-11-01 

  INCOMPATIBLE CHANGES

   HADOOP-6904. Support method based RPC compatiblity. (hairong)

   HADOOP-6432. Add Statistics support in FileContext. (jitendra)

   HADOOP-7136. Remove failmon contrib component. (nigel)

  NEW FEATURES

    HADOOP-7324. Ganglia plugins for metrics v2. (Priyo Mustafi via llu)

    HADOOP-7342. Add an utility API in FileUtil for JDK File.list
    avoid NPEs on File.list() (Bharath Mundlapudi via mattf)

    HADOOP-7322. Adding a util method in FileUtil for directory listing,
    avoid NPEs on File.listFiles() (Bharath Mundlapudi via mattf)

    HADOOP-7023. Add listCorruptFileBlocks to Filesysem. (Patrick Kling
    via hairong)

    HADOOP-7096. Allow setting of end-of-record delimiter for TextInputFormat
    (Ahmed Radwan via todd)

    HADOOP-6994. Api to get delegation token in AbstractFileSystem. (jitendra)

    HADOOP-7171. Support UGI in FileContext API. (jitendra)

    HADOOP-7257 Client side mount tables (sanjay)

    HADOOP-6919. New metrics2 framework. (Luke Lu via acmurthy) 

    HADOOP-6920. Metrics instrumentation to move new metrics2 framework.
    (Luke Lu via suresh)

    HADOOP-7214. Add Common functionality necessary to provide an equivalent
    of /usr/bin/groups for Hadoop. (Aaron T. Myers via todd)

    HADOOP-6832. Add an authentication plugin using a configurable static user
    for the web UI. (Owen O'Malley and Todd Lipcon via cdouglas)

    HADOOP-7144. Expose JMX metrics via JSON servlet. (Robert Joseph Evans via
    cdouglas)

    HADOOP-7379. Add the ability to serialize and deserialize protocol buffers
    in ObjectWritable. (todd)

    HADOOP-7206. Support Snappy compression. (Issei Yoshida and
    Alejandro Abdelnur via eli)

    HADOOP-7329. Add the capability of getting invividual attribute of a mbean
    using JMXProxyServlet. (tanping)

    HADOOP-7380. Add client failover functionality to o.a.h.io.(ipc|retry).
    (atm via eli)

    HADOOP-7460. Support pluggable trash policies. (Usman Masoon via suresh)

    HADOOP-6385. dfs should support -rmdir (was HDFS-639). (Daryn Sharp
    via mattf)

    HADOOP-7119. add Kerberos HTTP SPNEGO authentication support to Hadoop
    JT/NN/DN/TT web-consoles. (Alejandro Abdelnur via atm)

  IMPROVEMENTS

    HADOOP-7728. Enable task memory management to be configurable in hadoop
    config setup script. (ramya)

    HADOOP-7655. Provide a small validation script that smoke tests the installed
    cluster. (Arpit Gupta via mattf)

    HADOOP-7042. Updates to test-patch.sh to include failed test names and
    improve other messaging. (nigel)

    HADOOP-7001.  Configuration changes can occur via the Reconfigurable
    interface. (Patrick Kling via dhruba)

    HADOOP-6764. Add number of reader threads and queue length as
    configuration parameters in RPC.getServer. (Dmytro Molkov via hairong)

    HADOOP-7049. TestReconfiguration should be junit v4.
    (Patrick Kling via eli)

    HADOOP-7054 Change NN LoadGenerator to use FileContext APIs
	  (Sanjay Radia)

    HADOOP-7060. A more elegant FileSystem#listCorruptFileBlocks API.
    (Patrick Kling via hairong)

    HADOOP-7058. Expose number of bytes in FSOutputSummer buffer to
    implementatins. (Todd Lipcon via hairong)

    HADOOP-7061. unprecise javadoc for CompressionCodec. (Jingguo Yao via eli)

    HADOOP-7059. Remove "unused" warning in native code.  (Noah Watkins via eli)

    HADOOP-6864. Provide a JNI-based implementation of
     ShellBasedUnixGroupsNetgroupMapping
    (implementation of GroupMappingServiceProvider) (Erik Seffl via boryas)

    HADOOP-7078. Improve javadocs for RawComparator interface.
    (Harsh J Chouraria via todd)

    HADOOP-6995. Allow wildcards to be used in ProxyUsers configurations.
    (todd)

    HADOOP-6376. Add a comment header to conf/slaves that specifies the file
    format. (Kay Kay via todd)

    HADOOP-7151. Document need for stable hashCode() in WritableComparable.
    (Dmitriy V. Ryaboy via todd)

    HADOOP-7112. Issue a warning when GenericOptionsParser libjars are not on
    local filesystem. (tomwhite)

    HADOOP-7114. FsShell should dump all exceptions at DEBUG level.
    (todd via tomwhite)

    HADOOP-7159. RPC server should log the client hostname when read exception
    happened. (Scott Chen via todd)

    HADOOP-7167. Allow using a file to exclude certain tests from build. (todd)

    HADOOP-7133. Batch the calls in DataStorage to FileUtil.createHardLink().
    (Matt Foley via jghoman)

    HADOOP-7166. Add DaemonFactory to common. (Erik Steffl & jitendra)

    HADOOP-7175. Add isEnabled() to Trash.  (Daryn Sharp via szetszwo)

    HADOOP-7180. Better support on CommandFormat on the API and exceptions.
    (Daryn Sharp via szetszwo)

    HADOOP-7202. Improve shell Command base class.  (Daryn Sharp via szetszwo)

    HADOOP-7224. Add CommandFactory to shell.  (Daryn Sharp via szetszwo)

    HADOOP-7014. Generalize CLITest structure and interfaces to facilitate
    upstream adoption (e.g. for web testing). (cos)

    HADOOP-7230. Move "fs -help" shell command tests from HDFS to COMMOM; see
    also HDFS-1844.  (Daryn Sharp via szetszwo)

    HADOOP-7233. Refactor ls to conform to new FsCommand class.  (Daryn Sharp
    via szetszwo)

    HADOOP-7235. Refactor the tail command to conform to new FsCommand class.
    (Daryn Sharp via szetszwo)

    HADOOP-7179. Federation: Improve HDFS startup scripts. (Erik Steffl
    and Tanping Wang via suresh)

    HADOOP-7227. Remove protocol version check at proxy creation in Hadoop
    RPC. (jitendra)

    HADOOP-7236. Refactor the mkdir command to conform to new FsCommand class.
    (Daryn Sharp via szetszwo)

    HADOOP-7250. Refactor the setrep command to conform to new FsCommand class.
    (Daryn Sharp via szetszwo)

    HADOOP-7249. Refactor the chmod/chown/chgrp command to conform to new
    FsCommand class.  (Daryn Sharp via szetszwo)

    HADOOP-7251. Refactor the getmerge command to conform to new FsCommand
    class.  (Daryn Sharp via szetszwo)

    HADOOP-7265. Keep track of relative paths in PathData.  (Daryn Sharp
    via szetszwo)

    HADOOP-7238. Refactor the cat and text commands to conform to new FsCommand
    class.  (Daryn Sharp via szetszwo)

    HADOOP-7271. Standardize shell command error messages.  (Daryn Sharp
    via szetszwo)

    HADOOP-7272. Remove unnecessary security related info logs. (suresh)

    HADOOP-7275. Refactor the stat command to conform to new FsCommand
    class.  (Daryn Sharp via szetszwo)

    HADOOP-7237. Refactor the touchz command to conform to new FsCommand
    class.  (Daryn Sharp via szetszwo)

    HADOOP-7267. Refactor the rm/rmr/expunge commands to conform to new
    FsCommand class.  (Daryn Sharp via szetszwo)

    HADOOP-7285. Refactor the test command to conform to new FsCommand
    class. (Daryn Sharp via todd)

    HADOOP-7289. In ivy.xml, test conf should not extend common conf.
    (Eric Yang via szetszwo)

    HADOOP-7291. Update Hudson job not to run test-contrib. (Nigel Daley via eli)

    HADOOP-7286. Refactor the du/dus/df commands to conform to new FsCommand
    class. (Daryn Sharp via todd)

    HADOOP-7301. FSDataInputStream should expose a getWrappedStream method.
    (Jonathan Hsieh via eli)

    HADOOP-7306. Start metrics system even if config files are missing
    (Luke Lu via todd)

    HADOOP-7302. webinterface.private.actions should be renamed and moved to
    the MapReduce project. (Ari Rabkin via todd)

    HADOOP-7329. Improve help message for "df" to include "-h" flag.
    (Xie Xianshan via todd)

    HADOOP-7320. Refactor the copy and move commands to conform to new
    FsCommand class. (Daryn Sharp via todd)

    HADOOP-7312. Update value of hadoop.common.configuration.version.
    (Harsh J Chouraria via todd)

    HADOOP-7337. Change PureJavaCrc32 annotations to public stable.  (szetszwo)

    HADOOP-7331. Make hadoop-daemon.sh return exit code 1 if daemon processes
    did not get started. (Tanping Wang via todd)

    HADOOP-7316. Add public javadocs to FSDataInputStream and
    FSDataOutputStream. (eli)

    HADOOP-7323. Add capability to resolve compression codec based on codec
    name. (Alejandro Abdelnur via tomwhite)

    HADOOP-1886. Undocumented parameters in FilesSystem. (Frank Conrad via eli)

    HADOOP-7375. Add resolvePath method to FileContext. (Sanjay Radia via eli)

    HADOOP-7383. HDFS needs to export protobuf library dependency in pom.
    (todd via eli)

    HADOOP-7374. Don't add tools.jar to the classpath when running Hadoop.
    (eli)

    HADOOP-7106. Reorganize project SVN layout to "unsplit" the projects.
    (todd, nigel)

    HADOOP-6605. Add JAVA_HOME detection to hadoop-config. (eli)

    HADOOP-7384. Allow test-patch to be more flexible about patch format. (todd)

    HADOOP-6929. RPC should have a way to pass Security information other than 
    protocol annotations. (sharad and omalley via mahadev)

    HADOOP-7385. Remove StringUtils.stringifyException(ie) in logger functions.
    (Bharath Mundlapudi via Tanping Wang).

    HADOOP-310. Additional constructor requested in BytesWritable. (Brock
    Noland via atm)

    HADOOP-7429. Add another IOUtils#copyBytes method. (eli)

    HADOOP-7451. Generalize StringUtils#join. (Chris Douglas via mattf)

    HADOOP-7449. Add Data(In,Out)putByteBuffer to work with ByteBuffer similar 
    to Data(In,Out)putBuffer for byte[].  Merge from yahoo-merge branch,
    -r 1079163.  Fix missing Apache license headers. (Chris Douglas via mattf)

    HADOOP-7361. Provide an option, -overwrite/-f, in put and copyFromLocal
    shell commands.  (Uma Maheswara Rao G via szetszwo)

    HADOOP-7430. Improve error message when moving to trash fails due to 
    quota issue. (Ravi Prakash via mattf)

    HADOOP-7444. Add Checksum API to verify and calculate checksums "in bulk"
    (todd)

    HADOOP-7443. Add CRC32C as another DataChecksum implementation (todd)

    HADOOP-7305. Eclipse project files are incomplete. (Niels Basjes via eli)

    HADOOP-7314. Add support for throwing UnknownHostException when a host doesn't 
    resolve. (Jeffrey Naisbitt via jitendra)

    HADOOP-7465. A several tiny improvements for the LOG format.
    (Xie Xianshan via eli)

    HADOOP-7434. Display error when using "daemonlog -setlevel" with
    illegal level. (yanjinshuang via eli)

    HADOOP-7463. Adding a configuration parameter to SecurityInfo interface.
    (mahadev)

    HADOOP-7298. Add test utility for writing multi-threaded tests. (todd and
    Harsh J Chouraria via todd)

    HADOOP-7485. Add -h option to ls to list file sizes in human readable
    format. (XieXianshan via suresh)

    HADOOP-7378. Add -d option to ls to not expand directories.
    (Daryn Sharp via suresh)

    HADOOP-7474. Refactor ClientCache out of WritableRpcEngine. (jitendra)

    HADOOP-7491. hadoop command should respect HADOOP_OPTS when given
    a class name. (eli)

    HADOOP-7178. Add a parameter, useRawLocalFileSystem, to copyToLocalFile(..)
    in FileSystem.  (Uma Maheswara Rao G via szetszwo)

    HADOOP-6671. Use maven for hadoop common builds. (Alejandro Abdelnur
    via tomwhite)

    HADOOP-7502. Make generated sources IDE friendly.
    (Alejandro Abdelnur via llu)

    HADOOP-7501. Publish Hadoop Common artifacts (post HADOOP-6671) to Apache
    SNAPSHOTs repo. (Alejandro Abdelnur via tomwhite)

    HADOOP-7525. Make arguments to test-patch optional. (tomwhite)

    HADOOP-7472. RPC client should deal with IP address change.
    (Kihwal Lee via suresh)
  
    HADOOP-7499. Add method for doing a sanity check on hostnames in NetUtils.
    (Jeffrey Naisbit via mahadev)

    HADOOP-6158. Move CyclicIteration to HDFS. (eli)

    HADOOP-7526. Add TestPath tests for URI conversion and reserved
    characters. (eli)

    HADOOP-7531. Add servlet util methods for handling paths in requests. (eli)

    HADOOP-7493. Add ShortWritable.  (Uma Maheswara Rao G via szetszwo)

    HADOOP-7555. Add a eclipse-generated files to .gitignore. (atm)

    HADOOP-7264. Bump avro version to at least 1.4.1. (Alejandro Abdelnur via
    tomwhite)

    HADOOP-7498. Remove legacy TAR layout creation. (Alejandro Abdelnur via
    tomwhite)

    HADOOP-7496. Break Maven TAR & bintar profiles into just LAYOUT & TAR proper.
    (Alejandro Abdelnur via tomwhite)

    HADOOP-7561. Make test-patch only run tests for changed modules. (tomwhite)

    HADOOP-7547. Add generic type in WritableComparable subclasses.
    (Uma Maheswara Rao G via szetszwo)

    HADOOP-7579. Rename package names from alfredo to auth.
    (Alejandro Abdelnur via szetszwo)

    HADOOP-7594. Support HTTP REST in HttpServer.  (szetszwo)

    HADOOP-7595. Upgrade dependency to Avro 1.5.3. (Alejandro Abdelnur via atm)

    HADOOP-7604. Hadoop Auth examples pom in 0.23 point to 0.24 versions.
    (mahadev)

    HADOOP-7552. FileUtil#fullyDelete doesn't throw IOE but lists it
    in the throws clause. (eli)

    HADOOP-7580. Add a version of getLocalPathForWrite to LocalDirAllocator
    which doesn't create dirs. (Chris Douglas & Siddharth Seth via acmurthy) 

    HADOOP-7507. Allow ganglia metrics to include the metrics system tags
                 in the gmetric names. (Alejandro Abdelnur via todd)

    HADOOP-7612. Change test-patch to run tests for all nested modules.
    (tomwhite)

    HADOOP-7599. Script improvements to setup a secure Hadoop cluster
    (Eric Yang via ddas)

    HADOOP-7639. Enhance HttpServer to allow passing path-specs for filtering,
    so that servers like Yarn WebApp can get filtered the paths served by
    their own injected servlets. (Thomas Graves via vinodkv)

    HADOOP-7575. Enhanced LocalDirAllocator to support fully-qualified
    paths. (Jonathan Eagles via vinodkv)

    HADOOP-7469  Add a standard handler for socket connection problems which
                 improves diagnostics (Uma Maheswara Rao G  and stevel via stevel)

    HADOOP-7710. Added hadoop-setup-application.sh for creating
    application directory (Arpit Gupta via Eric Yang)

    HADOOP-7707. Added toggle for dfs.support.append, webhdfs and hadoop proxy
    user to setup config script. (Arpit Gupta via Eric Yang)

    HADOOP-7720. Added parameter for HBase user to setup config script.
    (Arpit Gupta via Eric Yang)

    HADOOP-7724. Fixed hadoop-setup-conf.sh to put proxy user in
    core-site.xml.  (Arpit Gupta via Eric Yang)

    HADOOP-7627. Improve MetricsAsserts to give more understandable output
    on failure. (todd)

    HADOOP-7709. Running a set of methods in a Single Test Class. 
    (Jonathan Eagles via mahadev)

    HADOOP-7705. Add a log4j back end that can push out JSON data,
    one per line. (stevel)

    HADOOP-7749. Add a NetUtils createSocketAddr call which provides more
    help in exception messages. (todd)

    HADOOP-7762. Common side of MR-2736. (eli)
    
    HADOOP-7668. Add a NetUtils method that can tell if an InetAddress 
    belongs to local host. (suresh)

    HADOOP-7509. Improve exception message thrown when Authentication is 
    required. (Ravi Prakash via suresh)

    HADOOP-7745. Fix wrong variable name in exception message introduced
    in HADOOP-7509. (Ravi Prakash via suresh)

    MAPREDUCE-2764. Fix renewal of dfs delegation tokens. (Owen via jitendra)

    HADOOP-7360. Preserve relative paths that do not contain globs in FsShell.
    (Daryn Sharp and Kihwal Lee via szetszwo)

    HADOOP-7624. Set things up for a top level hadoop-tools module. (tucu)

    HADOOP-7642. create hadoop-dist module where TAR stitching would happen.
    (Thomas White via tucu)

    HADOOP-7737. normalize hadoop-mapreduce & hadoop-dist dist/tar build with
    common/hdfs. (tucu)

    HADOOP-7743. Add Maven profile to create a full source tarball. (tucu)

    HADOOP-7771. FsShell -copyToLocal, -get, etc. commands throw NPE if the
    destination directory does not exist.  (John George and Daryn Sharp
    via szetszwo)

    HADOOP-7782. Aggregate project javadocs. (tomwhite)

    HADOOP-7789. Improvements to site navigation. (acmurthy) 

    HADOOP-7792. Add verifyToken method to AbstractDelegationTokenSecretManager.
    (jitendra)

  OPTIMIZATIONS
  
    HADOOP-7333. Performance improvement in PureJavaCrc32. (Eric Caspole
    via todd)

    HADOOP-7445. Implement bulk checksum verification using efficient native
    code. (todd)

    HADOOP-7753. Support fadvise and sync_file_range in NativeIO. Add
    ReadaheadPool infrastructure for use in HDFS and MR. (todd)

    HADOOP-7446. Implement CRC32C native code using SSE4.2 instructions.
    (Kihwal Lee and todd via todd)

    HADOOP-7763. Add top-level navigation to APT docs. (tomwhite)

    HADOOP-7785. Add equals, hashcode, toString to DataChecksum (todd)

  BUG FIXES

    HADOOP-7740. Fixed security audit logger configuration. (Arpit Gupta via Eric Yang)

    HADOOP-7630. hadoop-metrics2.properties should have a property *.period 
    set to a default value for metrics. (Eric Yang via mattf)

    HADOOP-7327. FileSystem.listStatus() throws NullPointerException instead of
    IOException upon access permission failure. (mattf)

    HADOOP-7015. RawLocalFileSystem#listStatus does not deal with a directory
    whose entries are changing (e.g. in a multi-thread or multi-process
    environment). (Sanjay Radia via eli)

    HADOOP-7045. TestDU fails on systems with local file systems with 
    extended attributes. (eli)

    HADOOP-6939. Inconsistent lock ordering in
    AbstractDelegationTokenSecretManager. (Todd Lipcon via tomwhite)

    HADOOP-7129. Fix typo in method name getProtocolSigature (todd)

    HADOOP-7048.  Wrong description of Block-Compressed SequenceFile Format in
    SequenceFile's javadoc.  (Jingguo Yao via tomwhite)

    HADOOP-7153. MapWritable violates contract of Map interface for equals()
    and hashCode(). (Nicholas Telford via todd)

    HADOOP-6754. DefaultCodec.createOutputStream() leaks memory.
    (Aaron Kimball via tomwhite)

    HADOOP-7098. Tasktracker property not set in conf/hadoop-env.sh.
    (Bernd Fondermann via tomwhite)

    HADOOP-7131. Exceptions thrown by Text methods should include the causing
    exception. (Uma Maheswara Rao G via todd)

    HADOOP-6912. Guard against NPE when calling UGI.isLoginKeytabBased().
    (Kan Zhang via jitendra)

    HADOOP-7204. remove local unused fs variable from CmdHandler 
    and FsShellPermissions.changePermissions (boryas)

    HADOOP-7210. Chown command is not working from FSShell
    (Uma Maheswara Rao G via todd)

    HADOOP-7215. RPC clients must use network interface corresponding to 
    the host in the client's kerberos principal key. (suresh)

    HADOOP-7019. Refactor build targets to enable faster cross project dev
    cycles. (Luke Lu via cos)

    HADOOP-7216. Add FsCommand.runAll() with deprecated annotation for the
    transition of Command base class improvement.  (Daryn Sharp via szetszwo)

    HADOOP-7207. fs member of FSShell is not really needed (boryas)

    HADOOP-7223. FileContext createFlag combinations are not clearly defined.
    (suresh)

    HADOOP-7231. Fix synopsis for -count. (Daryn Sharp via eli).

    HADOOP-7261. Disable IPV6 for junit tests. (suresh)

    HADOOP-7268. FileContext.getLocalFSFileContext() behavior needs to be fixed
    w.r.t tokens. (jitendra)

    HADOOP-7290. Unit test failure in 
    TestUserGroupInformation.testGetServerSideGroups. (Trevor Robison via eli)

    HADOOP-7292. Fix racy test case TestSinkQueue. (Luke Lu via todd)

    HADOOP-7282. ipc.Server.getRemoteIp() may return null.  (John George
    via szetszwo)

    HADOOP-7208. Fix implementation of equals() and hashCode() in
    StandardSocketFactory. (Uma Maheswara Rao G via todd)

    HADOOP-7336. TestFileContextResolveAfs will fail with default 
    test.build.data property. (jitendra)

    HADOOP-7284 Trash and shell's rm does not work for viewfs (Sanjay Radia)

    HADOOP-7341. Fix options parsing in CommandFormat (Daryn Sharp via todd)

    HADOOP-7353. Cleanup FsShell and prevent masking of RTE stack traces.
    (Daryn Sharp via todd)

    HADOOP-7356. RPM packages broke bin/hadoop script in developer environment.
    (Eric Yang via todd)

    HADOOP-7389. Use of TestingGroups by tests causes subsequent tests to fail.
    (atm via tomwhite)

    HADOOP-7377. Fix command name handling affecting DFSAdmin. (Daryn Sharp
    via mattf)

    HADOOP-7402. TestConfiguration doesn't clean up after itself. (atm via eli)

    HADOOP-7428. IPC connection is orphaned with null 'out' member.
    (todd via eli)

    HADOOP-7437. IOUtils.copybytes will suppress the stream closure exceptions.
    (Uma Maheswara Rao G via szetszwo)

    HADOOP-7090. Fix resource leaks in s3.INode, BloomMapFile, WritableUtils
    and CBZip2OutputStream.  (Uma Maheswara Rao G via szetszwo)

    HADOOP-7440. HttpServer.getParameterValues throws NPE for missing
    parameters. (Uma Maheswara Rao G and todd via todd)

    HADOOP-7442. Docs in core-default.xml still reference deprecated config
    "topology.script.file.name" (atm)

    HADOOP-7419. new hadoop-config.sh doesn't manage classpath for
    HADOOP_CONF_DIR correctly. (Bing Zheng and todd via todd)

    HADOOP-7448. merge from yahoo-merge branch (via mattf):
    -r 1079157: Fix content type for /stacks servlet to be 
    plain text (Luke Lu)
    -r 1079164: No need to escape plain text (Luke Lu)

    HADOOP-7471. The saveVersion.sh script sometimes fails to extract SVN URL.
    (Alejandro Abdelnur via eli)

    HADOOP-2081. Configuration getInt, getLong, and getFloat replace
    invalid numbers with the default value. (Harsh J via eli)

    HADOOP-7111. Several TFile tests failing when native libraries are
    present. (atm)

    HADOOP-7438. Fix deprecated warnings from hadoop-daemon.sh script.
    (Ravi Prakash via suresh)

    HADOOP-7468 hadoop-core JAR contains a log4j.properties file.
    (Jolly Chen)

    HADOOP-7508. Compiled nativelib is in wrong directory and it is not picked
    up by surefire setup. (Alejandro Abdelnur via tomwhite)
   
    HADOOP-7520. Fix to add distribution management info to hadoop-main
    (Alejandro Abdelnur via gkesavan)

    HADOOP-7515. test-patch reports the wrong number of javadoc warnings.
    (tomwhite)

    HADOOP-7523. Test org.apache.hadoop.fs.TestFilterFileSystem fails due to
    java.lang.NoSuchMethodException. (John Lee via tomwhite)

    HADOOP-7528. Maven build fails in Windows. (Alejandro Abdelnur via
    tomwhite)

    HADOOP-7533. Allow test-patch to be run from any subproject directory.
    (tomwhite)

    HADOOP-7512. Fix example mistake in WritableComparable javadocs.
    (Harsh J via eli)

    HADOOP-7357. hadoop.io.compress.TestCodec#main() should exit with
    non-zero exit code if test failed. (Philip Zeyliger via eli)

    HADOOP-6622. Token should not print the password in toString. (eli)

    HADOOP-7529. Fix lock cycles in metrics system. (llu)

    HADOOP-7545. Common -tests JAR should not include properties and configs.
    (todd)

    HADOOP-7536. Correct the dependency version regressions introduced in
    HADOOP-6671. (Alejandro Abdelnur via tomwhite)

    HADOOP-7566. MR tests are failing webapps/hdfs not found in CLASSPATH.
    (Alejandro Abdelnur via mahadev)

    HADOOP-7567. 'mvn eclipse:eclipse' fails for hadoop-alfredo (auth).
    (Alejandro Abdelnur via tomwhite)

    HADOOP-7563. Setup HADOOP_HDFS_HOME, HADOOP_MAPRED_HOME and classpath
    correction. (Eric Yang via acmurthy) 

    HADOOP-7560. Change src layout to be heirarchical. (Alejandro Abdelnur
    via acmurthy)

    HADOOP-7576. Fix findbugs warnings and javac warnings in hadoop-auth.
    (szetszwo)

    HADOOP-7593. Fix AssertionError in TestHttpServer.testMaxThreads().
    (Uma Maheswara Rao G via szetszwo)

    HADOOP-7606. Upgrade Jackson to version 1.7.1 to match the version required
    by Jersey (Alejandro Abdelnur via atm)

    HADOOP-7598. Fix smart-apply-patch.sh to handle patching from a sub
    directory correctly. (Robert Evans via acmurthy) 

    HADOOP-7328. When a serializer class is missing, return null, not throw
    an NPE. (Harsh J Chouraria via todd)

    HADOOP-7626. Bugfix for a config generator (Eric Yang via ddas)

    HADOOP-7629. Allow immutable FsPermission objects to be used as IPC
    parameters. (todd)

    HADOOP-7608. SnappyCodec check for Hadoop native lib is wrong
    (Alejandro Abdelnur via todd)

    HADOOP-7637. Fix to include FairScheduler configuration file in
    RPM. (Eric Yang via ddas)

    HADOOP-7633. Adds log4j.properties to the hadoop-conf dir on
    deploy (Eric Yang via ddas)

    HADOOP-7631. Fixes a config problem to do with running streaming jobs
    (Eric Yang via ddas)
    
    HADOOP-7671  Add license headers to 
    hadoop-common/src/main/packages/templates/conf/
    (Ravi Prakash via stevel)

    HADOOP-7662. Fixed logs servlet to use the pathspec '/*' instead of '/'
    for correct filtering. (Thomas Graves via vinodkv)

    HADOOP-7691. Fixed conflict uid for install packages. (Eric Yang)

    HADOOP-7603. Set hdfs, mapred uid, and hadoop uid to fixed numbers. 
    (Eric Yang)

    HADOOP-7658. Fixed HADOOP_SECURE_DN_USER environment variable in 
    hadoop-evn.sh (Eric Yang)

    HADOOP-7684. Added init.d script for jobhistory server and
    secondary namenode. (Eric Yang)

    HADOOP-7715. Removed unnecessary security logger configuration. (Eric Yang)

    HADOOP-7685. Improved directory ownership check function in 
    hadoop-setup-conf.sh. (Eric Yang)

    HADOOP-7711. Fixed recursive sourcing of HADOOP_OPTS environment
    variables (Arpit Gupta via Eric Yang)

    HADOOP-7681. Fixed security and hdfs audit log4j properties
    (Arpit Gupta via Eric Yang)

    HADOOP-7708. Fixed hadoop-setup-conf.sh to handle config file
    consistently.  (Eric Yang)

    HADOOP-7755. Detect MapReduce PreCommit Trunk builds silently failing
    when running test-patch.sh. (Jonathan Eagles via tomwhite)

    HADOOP-7744. Ensure failed tests exit with proper error code. (Jonathan
    Eagles via acmurthy) 

    HADOOP-7764. Allow HttpServer to set both ACL list and path spec filters. 
    (Jonathan Eagles via acmurthy) 

    HADOOP-7766. The auth to local mappings are not being respected, with webhdfs 
    and security enabled. (jitendra)

    HADOOP-7721. Add log before login in KerberosAuthenticationHandler. (jitendra)

    HADOOP-7778. FindBugs warning in Token.getKind(). (tomwhite)

    HADOOP-7770. ViewFS getFileChecksum throws FileNotFoundException for files in 
    /tmp and /user. (Ravi Prakash via jitendra)

    HADOOP-7798. Add support gpg signatures for maven release artifacts.
    (cutting via acmurthy) 

    HADOOP-7797. Fix top-level pom.xml to refer to correct staging maven
    repository. (omalley via acmurthy) 

Release 0.22.1 - Unreleased

  INCOMPATIBLE CHANGES

  NEW FEATURES

  IMPROVEMENTS

  OPTIMIZATIONS

  BUG FIXES

    HADOOP-7937. Forward port SequenceFile#syncFs and friends from Hadoop 1.x.
    (tomwhite)

Release 0.22.0 - 2011-11-29

  INCOMPATIBLE CHANGES

    HADOOP-7137. Remove hod contrib. (nigel via eli)

  NEW FEATURES

    HADOOP-6791.  Refresh for proxy superuser config
    (common part for HDFS-1096) (boryas)

    HADOOP-6581. Add authenticated TokenIdentifiers to UGI so that 
    they can be used for authorization (Kan Zhang and Jitendra Pandey 
    via jghoman)

    HADOOP-6584. Provide Kerberized SSL encryption for webservices.
    (jghoman and Kan Zhang via jghoman)

    HADOOP-6853. Common component of HDFS-1045. (jghoman)

    HADOOP-6859 - Introduce additional statistics to FileSystem to track 
    file system operations (suresh)

    HADOOP-6870. Add a new API getFiles to FileSystem and FileContext that
    lists all files under the input path or the subtree rooted at the
    input path if recursive is true. Block locations are returned together
    with each file's status. (hairong)

    HADOOP-6888. Add a new FileSystem API closeAllForUGI(..) for closing all
    file systems associated with a particular UGI.  (Devaraj Das and Kan Zhang
    via szetszwo)

    HADOOP-6892. Common component of HDFS-1150 (Verify datanodes' identities 
    to clients in secure clusters) (jghoman)

    HADOOP-6889. Make RPC to have an option to timeout. (hairong)

    HADOOP-6996. Allow CodecFactory to return a codec object given a codec'
    class name. (hairong)

    HADOOP-7013. Add boolean field isCorrupt to BlockLocation. 
    (Patrick Kling via hairong)

    HADOOP-6978. Adds support for NativeIO using JNI. 
    (Todd Lipcon, Devaraj Das & Owen O'Malley via ddas)

    HADOOP-7134. configure files that are generated as part of the released
    tarball need to have executable bit set. (Roman Shaposhnik via cos)

  IMPROVEMENTS

    HADOOP-6644. util.Shell getGROUPS_FOR_USER_COMMAND method name 
    - should use common naming convention (boryas)

    HADOOP-6778. add isRunning() method to 
    AbstractDelegationTokenSecretManager (for HDFS-1044) (boryas)

    HADOOP-6633. normalize property names for JT/NN kerberos principal 
    names in configuration (boryas)

    HADOOP-6627. "Bad Connection to FS" message in FSShell should print 
    message from the exception (boryas)

    HADOOP-6600. mechanism for authorization check for inter-server 
    protocols. (boryas)

    HADOOP-6623. Add StringUtils.split for non-escaped single-character
    separator. (Todd Lipcon via tomwhite)

    HADOOP-6761. The Trash Emptier has the ability to run more frequently.
    (Dmytro Molkov via dhruba)

    HADOOP-6714. Resolve compressed files using CodecFactory in FsShell::text.
    (Patrick Angeles via cdouglas)

    HADOOP-6661. User document for UserGroupInformation.doAs. 
    (Jitendra Pandey via jghoman)

    HADOOP-6674. Makes use of the SASL authentication options in the
    SASL RPC. (Jitendra Pandey via ddas)

    HADOOP-6526. Need mapping from long principal names to local OS 
    user names. (boryas)

    HADOOP-6814. Adds an API in UserGroupInformation to get the real
    authentication method of a passed UGI. (Jitendra Pandey via ddas)

    HADOOP-6756. Documentation for common configuration keys.
    (Erik Steffl via shv)

    HADOOP-6835. Add support for concatenated gzip input. (Greg Roelofs via
    cdouglas)

    HADOOP-6845. Renames the TokenStorage class to Credentials. 
    (Jitendra Pandey via ddas)

    HADOOP-6826. FileStatus needs unit tests. (Rodrigo Schmidt via Eli
    Collins)

    HADOOP-6905. add buildDTServiceName method to SecurityUtil 
    (as part of MAPREDUCE-1718)  (boryas)

    HADOOP-6632. Adds support for using different keytabs for different
    servers in a Hadoop cluster. In the earier implementation, all servers 
    of a certain type (like TaskTracker), would have the same keytab and the
    same principal. Now the principal name is a pattern that has _HOST in it.
    (Kan Zhang & Jitendra Pandey via ddas)

    HADOOP-6861. Adds new non-static methods in Credentials to read and 
    write token storage file. (Jitendra Pandey & Owen O'Malley via ddas)

    HADOOP-6877. Common part of HDFS-1178 (NameNode servlets should communicate
    with NameNode directrly). (Kan Zhang via jghoman)
    
    HADOOP-6475. Adding some javadoc to Server.RpcMetrics, UGI. 
    (Jitendra Pandey and borya via jghoman)

    HADOOP-6656. Adds a thread in the UserGroupInformation to renew TGTs 
    periodically. (Owen O'Malley and ddas via ddas)

    HADOOP-6890. Improve listFiles API introduced by HADOOP-6870. (hairong)

    HADOOP-6862. Adds api to add/remove user and group to AccessControlList
    (amareshwari)

    HADOOP-6911. doc update for DelegationTokenFetcher (boryas)

    HADOOP-6900. Make the iterator returned by FileSystem#listLocatedStatus to 
    throw IOException rather than RuntimeException when there is an IO error
    fetching the next file. (hairong)

    HADOOP-6905. Better logging messages when a delegation token is invalid.
    (Kan Zhang via jghoman)

    HADOOP-6693. Add metrics to track kerberol login activity. (suresh)

    HADOOP-6803. Add native gzip read/write coverage to TestCodec.
    (Eli Collins via tomwhite)

    HADOOP-6950. Suggest that HADOOP_CLASSPATH should be preserved in 
    hadoop-env.sh.template. (Philip Zeyliger via Eli Collins)

    HADOOP-6922. Make AccessControlList a writable and update documentation
    for Job ACLs.  (Ravi Gummadi via vinodkv)

    HADOOP-6965. Introduces checks for whether the original tgt is valid 
    in the reloginFromKeytab method.

    HADOOP-6856. Simplify constructors for SequenceFile, and MapFile. (omalley)

    HADOOP-6987. Use JUnit Rule to optionally fail test cases that run more
    than 10 seconds (jghoman)

    HADOOP-7005. Update test-patch.sh to remove callback to Hudson. (nigel)

    HADOOP-6985. Suggest that HADOOP_OPTS be preserved in
    hadoop-env.sh.template. (Ramkumar Vadali via cutting)

    HADOOP-7007. Update the hudson-test-patch ant target to work with the
    latest test-patch.sh script (gkesavan)

    HADOOP-7010. Typo in FileSystem.java. (Jingguo Yao via eli)

    HADOOP-7009. MD5Hash provides a public factory method that creates an
    instance of thread local MessageDigest. (hairong)

    HADOOP-7008. Enable test-patch.sh to have a configured number of 
    acceptable findbugs and javadoc warnings. (nigel and gkesavan)

    HADOOP-6818. Provides a JNI implementation of group resolution. (ddas)

    HADOOP-6943. The GroupMappingServiceProvider interface should be public.
    (Aaron T. Myers via tomwhite)

    HADOOP-4675. Current Ganglia metrics implementation is incompatible with
    Ganglia 3.1. (Brian Bockelman via tomwhite)

    HADOOP-6977. Herriot daemon clients should vend statistics (cos)

    HADOOP-7024. Create a test method for adding file systems during tests.
    (Kan Zhang via jghoman)

    HADOOP-6903. Make AbstractFSileSystem methods and some FileContext methods
    to be public. (Sanjay Radia)

    HADOOP-7034. Add TestPath tests to cover dot, dot dot, and slash 
    normalization. (eli)

    HADOOP-7032. Assert type constraints in the FileStatus constructor. (eli)

    HADOOP-6562. FileContextSymlinkBaseTest should use FileContextTestHelper. 
    (eli)

    HADOOP-7028. ant eclipse does not include requisite ant.jar in the 
    classpath. (Patrick Angeles via eli)

    HADOOP-6298. Add copyBytes to Text and BytesWritable. (omalley)
  
    HADOOP-6578. Configuration should trim whitespace around a lot of value
    types. (Michele Catasta via eli)

    HADOOP-6811. Remove EC2 bash scripts. They are replaced by Apache Whirr
    (incubating, http://incubator.apache.org/whirr). (tomwhite)

    HADOOP-7102. Remove "fs.ramfs.impl" field from core-deafult.xml (shv)

    HADOOP-7104. Remove unnecessary DNS reverse lookups from RPC layer
    (Kan Zhang via todd)

    HADOOP-6056. Use java.net.preferIPv4Stack to force IPv4.
    (Michele Catasta via shv)

    HADOOP-7110. Implement chmod with JNI. (todd)

    HADOOP-6812. Change documentation for correct placement of configuration
    variables: mapreduce.reduce.input.buffer.percent, 
    mapreduce.task.io.sort.factor, mapreduce.task.io.sort.mb
    (Chris Douglas via shv)

    HADOOP-6436. Remove auto-generated native build files. (rvs via eli)

    HADOOP-6970. SecurityAuth.audit should be generated under /build. (boryas)

    HADOOP-7154. Should set MALLOC_ARENA_MAX in hadoop-env.sh (todd)

    HADOOP-7187. Fix socket leak in GangliaContext.  (Uma Maheswara Rao G
    via szetszwo)

    HADOOP-7241. fix typo of command 'hadoop fs -help tail'. 
    (Wei Yongjun via eli)

    HADOOP-7244. Documentation change for updated configuration keys.
    (tomwhite via eli)

    HADOOP-7189. Add ability to enable 'debug' property in JAAS configuration.
    (Ted Yu via todd)

    HADOOP-7192. Update fs -stat docs to reflect the format features. (Harsh
    J Chouraria via todd)

    HADOOP-7355  Add audience and stability annotations to HttpServer class
                 (stack)

    HADOOP-7346. Send back nicer error message to clients using outdated IPC
    version. (todd)

    HADOOP-7335. Force entropy to come from non-true random for tests.
    (todd via eli)

    HADOOP-7325. The hadoop command should not accept class names starting with
    a hyphen. (Brock Noland via todd)

    HADOOP-7772. javadoc the topology classes (stevel)

    HADOOP-7786. Remove HDFS-specific config keys defined in FsConfig. (eli)

    HADOOP-7358. Improve log levels when exceptions caught in RPC handler
    (Todd Lipcon via shv)

  OPTIMIZATIONS

    HADOOP-6884. Add LOG.isDebugEnabled() guard for each LOG.debug(..).
    (Erik Steffl via szetszwo)

    HADOOP-6683. ZlibCompressor does not fully utilize the buffer.
    (Kang Xiao via eli)

    HADOOP-6949. Reduce RPC packet size of primitive arrays using
    ArrayPrimitiveWritable instead of ObjectWritable. (Matt Foley via suresh)

  BUG FIXES

    HADOOP-6638. try to relogin in a case of failed RPC connection (expired 
    tgt) only in case the subject is loginUser or proxyUgi.realUser. (boryas)

    HADOOP-6781. security audit log shouldn't have exception in it. (boryas)

    HADOOP-6612.  Protocols RefreshUserToGroupMappingsProtocol and 
    RefreshAuthorizationPolicyProtocol will fail with security enabled (boryas)

    HADOOP-6764. Remove verbose logging from the Groups class. (Boris Shkolnik)

    HADOOP-6730. Bug in FileContext#copy and provide base class for 
    FileContext tests. (Ravi Phulari via jghoman)

    HADOOP-6669. Respect compression configuration when creating DefaultCodec
    instances. (Koji Noguchi via cdouglas)

    HADOOP-6747. TestNetUtils fails on Mac OS X. (Todd Lipcon via jghoman)

    HADOOP-6787. Factor out glob pattern code from FileContext and
    Filesystem. Also fix bugs identified in HADOOP-6618 and make the
    glob pattern code less restrictive and more POSIX standard
    compliant. (Luke Lu via eli)

    HADOOP-6649.  login object in UGI should be inside the subject (jnp via 
    boryas)

    HADOOP-6687.   user object in the subject in UGI should be reused in case 
    of a relogin. (jnp via boryas)

    HADOOP-6603. Provide workaround for issue with Kerberos not resolving 
    cross-realm principal (Kan Zhang and Jitendra Pandey via jghoman)

    HADOOP-6620. NPE if renewer is passed as null in getDelegationToken.
    (Jitendra Pandey via jghoman)

    HADOOP-6613. Moves the RPC version check ahead of the AuthMethod check.
    (Kan Zhang via ddas)

    HADOOP-6682. NetUtils:normalizeHostName does not process hostnames starting
    with [a-f] correctly. (jghoman)

    HADOOP-6652. Removes the unnecessary cache from 
    ShellBasedUnixGroupsMapping. (ddas)

    HADOOP-6815. refreshSuperUserGroupsConfiguration should use server side 
    configuration for the refresh (boryas)

    HADOOP-6648. Adds a check for null tokens in Credentials.addToken api.
    (ddas)
 
    HADOOP-6647. balancer fails with "is not authorized for protocol 
    interface NamenodeProtocol" in secure environment (boryas)

    HADOOP-6834. TFile.append compares initial key against null lastKey
    (hong tang via mahadev)

    HADOOP-6670. Use the UserGroupInformation's Subject as the criteria for
    equals and hashCode. (Owen O'Malley and Kan Zhang via ddas)

    HADOOP-6536. Fixes FileUtil.fullyDelete() not to delete the contents of
    the sym-linked directory. (Ravi Gummadi via amareshwari)

    HADOOP-6873. using delegation token over hftp for long 
    running clients (boryas)

    HADOOP-6706. Improves the sasl failure handling due to expired tickets,
    and other server detected failures. (Jitendra Pandey and ddas via ddas)

    HADOOP-6715. Fixes AccessControlList.toString() to return a descriptive
    String representation of the ACL. (Ravi Gummadi via amareshwari)

    HADOOP-6885. Fix java doc warnings in Groups and 
    RefreshUserMappingsProtocol. (Eli Collins via jghoman) 

    HADOOP-6482. GenericOptionsParser constructor that takes Options and 
    String[] ignores options. (Eli Collins via jghoman)

    HADOOP-6906.  FileContext copy() utility doesn't work with recursive
    copying of directories. (vinod k v via mahadev)

    HADOOP-6453. Hadoop wrapper script shouldn't ignore an existing 
    JAVA_LIBRARY_PATH. (Chad Metcalf via jghoman)

    HADOOP-6932.  Namenode start (init) fails because of invalid kerberos 
    key, even when security set to "simple" (boryas)

    HADOOP-6913. Circular initialization between UserGroupInformation and 
    KerberosName (Kan Zhang via boryas)

    HADOOP-6907. Rpc client doesn't use the per-connection conf to figure
    out server's Kerberos principal (Kan Zhang via hairong)

    HADOOP-6938. ConnectionId.getRemotePrincipal() should check if security
    is enabled. (Kan Zhang via hairong)

    HADOOP-6930. AvroRpcEngine doesn't work with generated Avro code. 
    (sharad)

    HADOOP-6940. RawLocalFileSystem's markSupported method misnamed 
    markSupport. (Tom White via eli).

    HADOOP-6951.  Distinct minicluster services (e.g. NN and JT) overwrite each
    other's service policies.  (Aaron T. Myers via tomwhite)

    HADOOP-6879. Provide SSH based (Jsch) remote execution API for system
    tests (cos)

    HADOOP-6989. Correct the parameter for SetFile to set the value type
    for SetFile to be NullWritable instead of the key. (cdouglas via omalley)

    HADOOP-6984. Combine the compress kind and the codec in the same option
    for SequenceFiles. (cdouglas via omalley)

    HADOOP-6933. TestListFiles is flaky. (Todd Lipcon via tomwhite)

    HADOOP-6947.  Kerberos relogin should set refreshKrb5Config to true.
    (Todd Lipcon via tomwhite)

    HADOOP-7006. Fix 'fs -getmerge' command to not be a no-op.
    (Chris Nauroth via cutting)

    HADOOP-6663.  BlockDecompressorStream get EOF exception when decompressing
    the file compressed from empty file.  (Kang Xiao via tomwhite)

    HADOOP-6991.  Fix SequenceFile::Reader to honor file lengths and call
    openFile (cdouglas via omalley)

    HADOOP-7011.  Fix KerberosName.main() to not throw an NPE.
    (Aaron T. Myers via tomwhite)

    HADOOP-6975.  Integer overflow in S3InputStream for blocks > 2GB.
    (Patrick Kling via tomwhite)

    HADOOP-6758. MapFile.fix does not allow index interval definition.
    (Gianmarco De Francisci Morales via tomwhite)

    HADOOP-6926. SocketInputStream incorrectly implements read().
    (Todd Lipcon via tomwhite)

    HADOOP-6899 RawLocalFileSystem#setWorkingDir() does not work for relative names
     (Sanjay Radia)

    HADOOP-6496. HttpServer sends wrong content-type for CSS files
    (and others). (Todd Lipcon via tomwhite)

    HADOOP-7057. IOUtils.readFully and IOUtils.skipFully have typo in
    exception creation's message. (cos)

    HADOOP-7038. saveVersion script includes an additional \r while running
    whoami under windows. (Wang Xu via cos)

    HADOOP-7082. Configuration.writeXML should not hold lock while outputting
    (todd)

    HADOOP-7070. JAAS configuration should delegate unknown application names
    to pre-existing configuration. (todd)

    HADOOP-7087. SequenceFile.createWriter ignores FileSystem parameter (todd)

    HADOOP-7091. reloginFromKeytab() should happen even if TGT can't be found.
    (Kan Zhang via jghoman)

    HADOOP-7100. Fix build to not refer to contrib/ec2 removed by HADOOP-6811
    (todd)

    HADOOP-7097. JAVA_LIBRARY_PATH missing base directory. (Noah Watkins via
    todd)

    HADOOP-7093. Servlets should default to text/plain (todd)

    HADOOP-7101. UserGroupInformation.getCurrentUser() fails when called from
    non-Hadoop JAAS context. (todd)

    HADOOP-7089. Fix link resolution logic in hadoop-config.sh. (eli)

    HADOOP-7046. Fix Findbugs warning in Configuration. (Po Cheung via shv)

    HADOOP-7118. Fix NPE in Configuration.writeXml (todd)

    HADOOP-7122. Fix thread leak when shell commands time out. (todd)

    HADOOP-7126. Fix file permission setting for RawLocalFileSystem on Windows.
    (Po Cheung via shv)

    HADOOP-6642. Fix javac, javadoc, findbugs warnings related to security work. 
    (Chris Douglas, Po Cheung via shv)

    HADOOP-7140. IPC Reader threads do not stop when server stops (todd)

    HADOOP-7094. hadoop.css got lost during project split (cos)

    HADOOP-7145. Configuration.getLocalPath should trim whitespace from
    the provided directories. (todd)

    HADOOP-7156. Workaround for unsafe implementations of getpwuid_r (todd)

    HADOOP-6898. FileSystem.copyToLocal creates files with 777 permissions.
    (Aaron T. Myers via tomwhite)

    HADOOP-7229. Do not default to an absolute path for kinit in Kerberos
    auto-renewal thread. (Aaron T. Myers via todd)

    HADOOP-7172. SecureIO should not check owner on non-secure
    clusters that have no native support. (todd via eli)

    HADOOP-7184. Remove deprecated config local.cache.size from
    core-default.xml (todd)

    HADOOP-7245. FsConfig should use constants in CommonConfigurationKeys.
    (tomwhite via eli)

    HADOOP-7068. Ivy resolve force mode should be turned off by default.
    (Luke Lu via tomwhite)

    HADOOP-7296. The FsPermission(FsPermission) constructor does not use the
    sticky bit. (Siddharth Seth via tomwhite)

    HADOOP-7300. Configuration methods that return collections are inconsistent
    about mutability. (todd)

    HADOOP-7305. Eclipse project classpath should include tools.jar from JDK.
    (Niels Basjes via todd)

    HADOOP-7318. MD5Hash factory should reset the digester it returns.
    (todd via eli)

    HADOOP-7287. Configuration deprecation mechanism doesn't work properly for
    GenericOptionsParser and Tools. (Aaron T. Myers via todd)

    HADOOP-7146. RPC server leaks file descriptors (todd)

    HADOOP-7276. Hadoop native builds fail on ARM due to -m32 (Trevor Robinson
    via eli)

    HADOOP-7121. Exceptions while serializing IPC call responses are not
    handled well. (todd)

    HADOOP-7351  Regression: HttpServer#getWebAppsPath used to be protected
    so subclasses could supply alternate webapps path but it was made private
    by HADOOP-6461 (Stack)

    HADOOP-7349. HADOOP-7121 accidentally disabled some tests in TestIPC.
    (todd)

    HADOOP-7390. VersionInfo not generated properly in git after unsplit. (todd
    via atm)

    HADOOP-7568. SequenceFile should not print into stdout.
    (Plamen Jeliazkov via shv)

    HADOOP-7663. Fix TestHDFSTrash failure. (Mayank Bansal via shv)

    HADOOP-7457. Remove out-of-date Chinese language documentation.
    (Jakob Homan via eli)

    HADOOP-7783. Add more symlink tests that cover intermediate links. (eli)

Release 0.21.1 - Unreleased

  IMPROVEMENTS

    HADOOP-6934. Test for ByteWritable comparator.
    (Johannes Zillmann via Eli Collins)

    HADOOP-6786. test-patch needs to verify Herriot integrity (cos)

    HADOOP-7177. CodecPool should report which compressor it is using.
    (Allen Wittenauer via eli)

  BUG FIXES

    HADOOP-6925. BZip2Codec incorrectly implements read(). 
    (Todd Lipcon via Eli Collins)

    HADOOP-6833. IPC leaks call parameters when exceptions thrown.
    (Todd Lipcon via Eli Collins)

    HADOOP-6971. Clover build doesn't generate per-test coverage (cos)

    HADOOP-6993. Broken link on cluster setup page of docs. (eli)

    HADOOP-6944. [Herriot] Implement a functionality for getting proxy users
    definitions like groups and hosts. (Vinay Thota via cos)

    HADOOP-6954.  Sources JARs are not correctly published to the Maven
    repository. (tomwhite)

    HADOOP-7052. misspelling of threshold in conf/log4j.properties.
    (Jingguo Yao via eli)

    HADOOP-7053. wrong FSNamesystem Audit logging setting in 
    conf/log4j.properties. (Jingguo Yao via eli)

    HADOOP-7120. Fix a syntax error in test-patch.sh.  (szetszwo)

    HADOOP-7162. Rmove a duplicated call FileSystem.listStatus(..) in FsShell.
    (Alexey Diomin via szetszwo)

    HADOOP-7117. Remove fs.checkpoint.* from core-default.xml and replace
    fs.checkpoint.* with dfs.namenode.checkpoint.* in documentations.
    (Harsh J Chouraria via szetszwo)

    HADOOP-7193. Correct the "fs -touchz" command help message.
    (Uma Maheswara Rao G via szetszwo)

    HADOOP-7174. Null is displayed in the "fs -copyToLocal" command.
    (Uma Maheswara Rao G via szetszwo)

    HADOOP-7194. Fix resource leak in IOUtils.copyBytes(..).
    (Devaraj K via szetszwo)

    HADOOP-7183. WritableComparator.get should not cache comparator objects.
    (tomwhite via eli)

Release 0.21.0 - 2010-08-13

  INCOMPATIBLE CHANGES

    HADOOP-4895. Remove deprecated methods DFSClient.getHints(..) and
    DFSClient.isDirectory(..).  (szetszwo)

    HADOOP-4941. Remove deprecated FileSystem methods: getBlockSize(Path f),
    getLength(Path f) and getReplication(Path src).  (szetszwo)

    HADOOP-4648. Remove obsolete, deprecated InMemoryFileSystem and
    ChecksumDistributedFileSystem.  (cdouglas via szetszwo)

    HADOOP-4940. Remove a deprecated method FileSystem.delete(Path f).  (Enis
    Soztutar via szetszwo)

    HADOOP-4010. Change semantics for LineRecordReader to read an additional
    line per split- rather than moving back one character in the stream- to
    work with splittable compression codecs. (Abdul Qadeer via cdouglas)

    HADOOP-5094. Show hostname and separate live/dead datanodes in DFSAdmin
    report.  (Jakob Homan via szetszwo)

    HADOOP-4942. Remove deprecated FileSystem methods getName() and
    getNamed(String name, Configuration conf).  (Jakob Homan via szetszwo)

    HADOOP-5486. Removes the CLASSPATH string from the command line and instead
    exports it in the environment. (Amareshwari Sriramadasu via ddas)

    HADOOP-2827. Remove deprecated NetUtils::getServerAddress. (cdouglas)

    HADOOP-5681. Change examples RandomWriter and RandomTextWriter to 
    use new mapreduce API. (Amareshwari Sriramadasu via sharad)

    HADOOP-5680. Change org.apache.hadoop.examples.SleepJob to use new 
    mapreduce api. (Amareshwari Sriramadasu via sharad)

    HADOOP-5699. Change org.apache.hadoop.examples.PiEstimator to use 
    new mapreduce api. (Amareshwari Sriramadasu via sharad)

    HADOOP-5720. Introduces new task types - JOB_SETUP, JOB_CLEANUP
    and TASK_CLEANUP. Removes the isMap methods from TaskID/TaskAttemptID
    classes. (ddas)

    HADOOP-5668. Change TotalOrderPartitioner to use new API. (Amareshwari
    Sriramadasu via cdouglas)

    HADOOP-5738. Split "waiting_tasks" JobTracker metric into waiting maps and
    waiting reduces. (Sreekanth Ramakrishnan via cdouglas)

    HADOOP-5679. Resolve findbugs warnings in core/streaming/pipes/examples. 
    (Jothi Padmanabhan via sharad)

    HADOOP-4359. Support for data access authorization checking on Datanodes.
    (Kan Zhang via rangadi)

    HADOOP-5690. Change org.apache.hadoop.examples.DBCountPageView to use 
    new mapreduce api. (Amareshwari Sriramadasu via sharad)

    HADOOP-5694. Change org.apache.hadoop.examples.dancing to use new 
    mapreduce api. (Amareshwari Sriramadasu via sharad)

    HADOOP-5696. Change org.apache.hadoop.examples.Sort to use new 
    mapreduce api. (Amareshwari Sriramadasu via sharad)

    HADOOP-5698. Change org.apache.hadoop.examples.MultiFileWordCount to 
    use new mapreduce api. (Amareshwari Sriramadasu via sharad)

    HADOOP-5913. Provide ability to an administrator to stop and start
    job queues. (Rahul Kumar Singh and Hemanth Yamijala via yhemanth)

    MAPREDUCE-711. Removed Distributed Cache from Common, to move it
    under Map/Reduce. (Vinod Kumar Vavilapalli via yhemanth)

    HADOOP-6201. Change FileSystem::listStatus contract to throw
    FileNotFoundException if the directory does not exist, rather than letting
    this be implementation-specific. (Jakob Homan via cdouglas)

    HADOOP-6230. Moved process tree and memory calculator related classes
    from Common to Map/Reduce. (Vinod Kumar Vavilapalli via yhemanth)

    HADOOP-6203. FsShell rm/rmr error message indicates exceeding Trash quota
    and suggests using -skpTrash, when moving to trash fails.
    (Boris Shkolnik via suresh)

    HADOOP-6303. Eclipse .classpath template has outdated jar files and is
    missing some new ones.  (cos)

    HADOOP-6396. Fix uninformative exception message when unable to parse
    umask. (jghoman)

    HADOOP-6299. Reimplement the UserGroupInformation to use the OS
    specific and Kerberos JAAS login. (omalley)

    HADOOP-6686. Remove redundant exception class name from the exception
    message for the exceptions thrown at RPC client. (suresh)

    HADOOP-6701. Fix incorrect exit codes returned from chmod, chown and chgrp
    commands from FsShell. (Ravi Phulari via suresh)

  NEW FEATURES

    HADOOP-6332. Large-scale Automated Test Framework. (sharad, Sreekanth
    Ramakrishnan, at all via cos)

    HADOOP-4268. Change fsck to use ClientProtocol methods so that the
    corresponding permission requirement for running the ClientProtocol
    methods will be enforced.  (szetszwo)

    HADOOP-3953. Implement sticky bit for directories in HDFS. (Jakob Homan
    via szetszwo)

    HADOOP-4368. Implement df in FsShell to show the status of a FileSystem.
    (Craig Macdonald via szetszwo)

    HADOOP-3741. Add a web ui to the SecondaryNameNode for showing its status.
    (szetszwo)

    HADOOP-5018. Add pipelined writers to Chukwa. (Ari Rabkin via cdouglas)

    HADOOP-5052. Add an example computing exact digits of pi using the
    Bailey-Borwein-Plouffe algorithm. (Tsz Wo (Nicholas), SZE via cdouglas)

    HADOOP-4927. Adds a generic wrapper around outputformat to allow creation of
    output on demand (Jothi Padmanabhan via ddas)

    HADOOP-5144. Add a new DFSAdmin command for changing the setting of restore
    failed storage replicas in namenode. (Boris Shkolnik via szetszwo)

    HADOOP-5258. Add a new DFSAdmin command to print a tree of the rack and
    datanode topology as seen by the namenode.  (Jakob Homan via szetszwo)
    
    HADOOP-4756. A command line tool to access JMX properties on NameNode
    and DataNode. (Boris Shkolnik via rangadi)

    HADOOP-4539. Introduce backup node and checkpoint node. (shv)

    HADOOP-5363. Add support for proxying connections to multiple clusters with
    different versions to hdfsproxy. (Zhiyong Zhang via cdouglas)

    HADOOP-5528. Add a configurable hash partitioner operating on ranges of
    BinaryComparable keys. (Klaas Bosteels via shv)

    HADOOP-5257. HDFS servers may start and stop external components through
    a plugin interface. (Carlos Valiente via dhruba)

    HADOOP-5450. Add application-specific data types to streaming's typed bytes
    interface. (Klaas Bosteels via omalley)

    HADOOP-5518. Add contrib/mrunit, a MapReduce unit test framework.
    (Aaron Kimball via cutting)

    HADOOP-5469.  Add /metrics servlet to daemons, providing metrics
    over HTTP as either text or JSON.  (Philip Zeyliger via cutting)

    HADOOP-5467. Introduce offline fsimage image viewer. (Jakob Homan via shv)

    HADOOP-5752. Add a new hdfs image processor, Delimited, to oiv. (Jakob
    Homan via szetszwo)

    HADOOP-5266. Adds the capability to do mark/reset of the reduce values 
    iterator in the Context object API. (Jothi Padmanabhan via ddas)

    HADOOP-5745. Allow setting the default value of maxRunningJobs for all
    pools. (dhruba via matei)

    HADOOP-5643. Adds a way to decommission TaskTrackers while the JobTracker
    is running. (Amar Kamat via ddas)

    HADOOP-4829. Allow FileSystem shutdown hook to be disabled.
    (Todd Lipcon via tomwhite)

    HADOOP-5815. Sqoop: A database import tool for Hadoop.
    (Aaron Kimball via tomwhite)

    HADOOP-4861. Add disk usage with human-readable size (-duh).
    (Todd Lipcon via tomwhite)

    HADOOP-5844. Use mysqldump when connecting to local mysql instance in Sqoop.
    (Aaron Kimball via tomwhite)

    HADOOP-5976. Add a new command, classpath, to the hadoop script.  (Owen
    O'Malley and Gary Murry via szetszwo)

    HADOOP-6120. Add support for Avro specific and reflect data.
    (sharad via cutting)

    HADOOP-6226. Moves BoundedByteArrayOutputStream from the tfile package to
    the io package and makes it available to other users (MAPREDUCE-318). 
    (Jothi Padmanabhan via ddas)

    HADOOP-6105. Adds support for automatically handling deprecation of
    configuration keys. (V.V.Chaitanya Krishna via yhemanth)
    
    HADOOP-6235. Adds new method to FileSystem for clients to get server
    defaults. (Kan Zhang via suresh)

    HADOOP-6234. Add new option dfs.umaskmode to set umask in configuration
    to use octal or symbolic instead of decimal. (Jakob Homan via suresh)

    HADOOP-5073. Add annotation mechanism for interface classification.
    (Jakob Homan via suresh)

    HADOOP-4012. Provide splitting support for bzip2 compressed files. (Abdul
    Qadeer via cdouglas)

    HADOOP-6246. Add backward compatibility support to use deprecated decimal 
    umask from old configuration. (Jakob Homan via suresh)

    HADOOP-4952. Add new improved file system interface FileContext for the
    application writer (Sanjay Radia via suresh)

    HADOOP-6170. Add facility to tunnel Avro RPCs through Hadoop RPCs.
    This permits one to take advantage of both Avro's RPC versioning
    features and Hadoop's proven RPC scalability.  (cutting)

    HADOOP-6267. Permit building contrib modules located in external
    source trees.  (Todd Lipcon via cutting)

    HADOOP-6240. Add new FileContext rename operation that posix compliant
    that allows overwriting existing destination. (suresh)

    HADOOP-6204. Implementing aspects development and fault injeciton
    framework for Hadoop (cos)

    HADOOP-6313. Implement Syncable interface in FSDataOutputStream to expose
    flush APIs to application users. (Hairong Kuang via suresh)

    HADOOP-6284. Add a new parameter, HADOOP_JAVA_PLATFORM_OPTS, to
    hadoop-config.sh so that it allows setting java command options for
    JAVA_PLATFORM.  (Koji Noguchi via szetszwo)

    HADOOP-6337. Updates FilterInitializer class to be more visible,
    and the init of the class is made to take a Configuration argument.
    (Jakob Homan via ddas)

    Hadoop-6223. Add new file system interface AbstractFileSystem with
    implementation of some file systems that delegate to old FileSystem.
    (Sanjay Radia via suresh)

    HADOOP-6433. Introduce asychronous deletion of files via a pool of
    threads. This can be used to delete files in the Distributed
    Cache. (Zheng Shao via dhruba)

    HADOOP-6415. Adds a common token interface for both job token and 
    delegation token. (Kan Zhang via ddas)

    HADOOP-6408. Add a /conf servlet to dump running configuration.
    (Todd Lipcon via tomwhite)

    HADOOP-6520. Adds APIs to read/write Token and secret keys. Also
    adds the automatic loading of tokens into UserGroupInformation
    upon login. The tokens are read from a file specified in the
    environment variable. (ddas)

    HADOOP-6419. Adds SASL based authentication to RPC.
    (Kan Zhang via ddas)

    HADOOP-6510. Adds a way for superusers to impersonate other users
    in a secure environment. (Jitendra Nath Pandey via ddas)

    HADOOP-6421. Adds Symbolic links to FileContext, AbstractFileSystem.
    It also adds a limited implementation for the local file system
     (RawLocalFs) that allows local symlinks. (Eli Collins via Sanjay Radia)

    HADOOP-6577. Add hidden configuration option "ipc.server.max.response.size"
    to change the default 1 MB, the maximum size when large IPC handler 
    response buffer is reset. (suresh)

    HADOOP-6568. Adds authorization for the default servlets. 
    (Vinod Kumar Vavilapalli via ddas)

    HADOOP-6586. Log authentication and authorization failures and successes
    for RPC (boryas)

    HADOOP-6580. UGI should contain authentication method. (jnp via boryas)
    
    HADOOP-6657. Add a capitalization method to StringUtils for MAPREDUCE-1545.
    (Luke Lu via Steve Loughran)

    HADOOP-6692. Add FileContext#listStatus that returns an iterator.
    (hairong)

    HADOOP-6869. Functionality to create file or folder on a remote daemon
    side (Vinay Thota via cos)

  IMPROVEMENTS

    HADOOP-6798. Align Ivy version for all Hadoop subprojects. (cos)

    HADOOP-6777. Implement a functionality for suspend and resume a process.
    (Vinay Thota via cos)

    HADOOP-6772. Utilities for system tests specific. (Vinay Thota via cos)

    HADOOP-6771. Herriot's artifact id for Maven deployment should be set to
    hadoop-core-instrumented (cos)

    HADOOP-6752. Remote cluster control functionality needs JavaDocs
    improvement (Balaji Rajagopalan via cos).

    HADOOP-4565. Added CombineFileInputFormat to use data locality information
    to create splits. (dhruba via zshao)

    HADOOP-4936. Improvements to TestSafeMode. (shv)

    HADOOP-4985. Remove unnecessary "throw IOException" declarations in
    FSDirectory related methods.  (szetszwo)

    HADOOP-5017. Change NameNode.namesystem declaration to private.  (szetszwo)

    HADOOP-4794. Add branch information from the source version control into
    the version information that is compiled into Hadoop. (cdouglas via 
    omalley)

    HADOOP-5070. Increment copyright year to 2009, remove assertions of ASF
    copyright to licensed files. (Tsz Wo (Nicholas), SZE via cdouglas)

    HADOOP-5037. Deprecate static FSNamesystem.getFSNamesystem().  (szetszwo)

    HADOOP-5088. Include releaseaudit target as part of developer test-patch
    target.  (Giridharan Kesavan via nigel)

    HADOOP-2721. Uses setsid when creating new tasks so that subprocesses of 
    this process will be within this new session (and this process will be 
    the process leader for all the subprocesses). Killing the process leader,
    or the main Java task in Hadoop's case, kills the entire subtree of
    processes. (Ravi Gummadi via ddas)

    HADOOP-5097. Remove static variable JspHelper.fsn, a static reference to
    a non-singleton FSNamesystem object.  (szetszwo)

    HADOOP-3327. Improves handling of READ_TIMEOUT during map output copying.
    (Amareshwari Sriramadasu via ddas)

    HADOOP-5124. Choose datanodes randomly instead of starting from the first
    datanode for providing fairness.  (hairong via szetszwo)

    HADOOP-4930. Implement a Linux native executable that can be used to 
    launch tasks as users. (Sreekanth Ramakrishnan via yhemanth)

    HADOOP-5122. Fix format of fs.default.name value in libhdfs test conf.
    (Craig Macdonald via tomwhite)

    HADOOP-5038. Direct daemon trace to debug log instead of stdout. (Jerome
    Boulon via cdouglas)

    HADOOP-5101. Improve packaging by adding 'all-jars' target building core,
    tools, and example jars. Let findbugs depend on this rather than the 'tar'
    target. (Giridharan Kesavan via cdouglas)

    HADOOP-4868. Splits the hadoop script into three parts - bin/hadoop, 
    bin/mapred and bin/hdfs. (Sharad Agarwal via ddas)

    HADOOP-1722. Adds support for TypedBytes and RawBytes in Streaming.
    (Klaas Bosteels via ddas)

    HADOOP-4220. Changes the JobTracker restart tests so that they take much
    less time. (Amar Kamat via ddas)

    HADOOP-4885. Try to restore failed name-node storage directories at 
    checkpoint time. (Boris Shkolnik via shv)

    HADOOP-5209. Update year to 2009 for javadoc.  (szetszwo)

    HADOOP-5279. Remove unnecessary targets from test-patch.sh.
    (Giridharan Kesavan via nigel)

    HADOOP-5120. Remove the use of FSNamesystem.getFSNamesystem() from 
    UpgradeManagerNamenode and UpgradeObjectNamenode.  (szetszwo)

    HADOOP-5222. Add offset to datanode clienttrace. (Lei Xu via cdouglas)

    HADOOP-5240. Skip re-building javadoc when it is already
    up-to-date. (Aaron Kimball via cutting)

    HADOOP-5042. Add a cleanup stage to log rollover in Chukwa appender.
    (Jerome Boulon via cdouglas)

    HADOOP-5264. Removes redundant configuration object from the TaskTracker.
    (Sharad Agarwal via ddas)

    HADOOP-5232. Enable patch testing to occur on more than one host.
    (Giri Kesavan via nigel)

    HADOOP-4546. Fix DF reporting for AIX. (Bill Habermaas via cdouglas)

    HADOOP-5023. Add Tomcat support to HdfsProxy. (Zhiyong Zhang via cdouglas)
    
    HADOOP-5317. Provide documentation for LazyOutput Feature. 
    (Jothi Padmanabhan via johan)

    HADOOP-5455. Document rpc metrics context to the extent dfs, mapred, and
    jvm contexts are documented. (Philip Zeyliger via cdouglas)

    HADOOP-5358. Provide scripting functionality to the synthetic load
    generator. (Jakob Homan via hairong)

    HADOOP-5442. Paginate jobhistory display and added some search
    capabilities. (Amar Kamat via acmurthy) 

    HADOOP-4842. Streaming now allows specifiying a command for the combiner.
    (Amareshwari Sriramadasu via ddas)

    HADOOP-5196. avoiding unnecessary byte[] allocation in 
    SequenceFile.CompressedBytes and SequenceFile.UncompressedBytes.
    (hong tang via mahadev)

    HADOOP-4655. New method FileSystem.newInstance() that always returns
    a newly allocated FileSystem object. (dhruba)

    HADOOP-4788. Set Fair scheduler to assign both a map and a reduce on each
    heartbeat by default. (matei)

    HADOOP-5491.  In contrib/index, better control memory usage.
    (Ning Li via cutting)

    HADOOP-5423. Include option of preserving file metadata in
    SequenceFile::sort. (Michael Tamm via cdouglas)

    HADOOP-5331. Add support for KFS appends. (Sriram Rao via cdouglas)

    HADOOP-4365. Make Configuration::getProps protected in support of
    meaningful subclassing. (Steve Loughran via cdouglas)

    HADOOP-2413. Remove the static variable FSNamesystem.fsNamesystemObject.
    (Konstantin Shvachko via szetszwo)

    HADOOP-4584. Improve datanode block reports and associated file system
    scan to avoid interefering with normal datanode operations.
    (Suresh Srinivas via rangadi)

    HADOOP-5502. Documentation for backup and checkpoint nodes.
    (Jakob Homan via shv)

    HADOOP-5485. Mask actions in the fair scheduler's servlet UI based on
    value of webinterface.private.actions. 
    (Vinod Kumar Vavilapalli via yhemanth)

    HADOOP-5581. HDFS should throw FileNotFoundException when while opening
    a file that does not exist. (Brian Bockelman via rangadi)

    HADOOP-5509. PendingReplicationBlocks does not start monitor in the
    constructor. (shv)

    HADOOP-5494. Modify sorted map output merger to lazily read values,
    rather than buffering at least one record for each segment. (Devaraj Das
    via cdouglas)

    HADOOP-5396. Provide ability to refresh queue ACLs in the JobTracker
    without having to restart the daemon.
    (Sreekanth Ramakrishnan and Vinod Kumar Vavilapalli via yhemanth)

    HADOOP-4490. Provide ability to run tasks as job owners.
    (Sreekanth Ramakrishnan via yhemanth)

    HADOOP-5697. Change org.apache.hadoop.examples.Grep to use new 
    mapreduce api. (Amareshwari Sriramadasu via sharad)

    HADOOP-5625. Add operation duration to clienttrace. (Lei Xu via cdouglas)

    HADOOP-5705. Improve TotalOrderPartitioner efficiency by updating the trie
    construction. (Dick King via cdouglas)

    HADOOP-5589. Eliminate source limit of 64 for map-side joins imposed by
    TupleWritable encoding. (Jingkei Ly via cdouglas)

    HADOOP-5734. Correct block placement policy description in HDFS
    Design document. (Konstantin Boudnik via shv)

    HADOOP-5657. Validate data in TestReduceFetch to improve merge test
    coverage. (cdouglas)

    HADOOP-5613. Change S3Exception to checked exception.
    (Andrew Hitchcock via tomwhite)

    HADOOP-5717. Create public enum class for the Framework counters in 
    org.apache.hadoop.mapreduce. (Amareshwari Sriramadasu via sharad)

    HADOOP-5217. Split AllTestDriver for core, hdfs and mapred. (sharad)

    HADOOP-5364. Add certificate expiration warning to HsftpFileSystem and HDFS
    proxy. (Zhiyong Zhang via cdouglas)

    HADOOP-5733. Add map/reduce slot capacity and blacklisted capacity to
    JobTracker metrics. (Sreekanth Ramakrishnan via cdouglas)

    HADOOP-5596. Add EnumSetWritable. (He Yongqiang via szetszwo)

    HADOOP-5727. Simplify hashcode for ID types. (Shevek via cdouglas)

    HADOOP-5500. In DBOutputFormat, where field names are absent permit the
    number of fields to be sufficient to construct the select query. (Enis
    Soztutar via cdouglas)

    HADOOP-5081. Split TestCLI into HDFS, Mapred and Core tests. (sharad)

    HADOOP-5015. Separate block management code from FSNamesystem.  (Suresh
    Srinivas via szetszwo)

    HADOOP-5080. Add new test cases to TestMRCLI and TestHDFSCLI
    (V.Karthikeyan via nigel)

    HADOOP-5135. Splits the tests into different directories based on the 
    package. Four new test targets have been defined - run-test-core, 
    run-test-mapred, run-test-hdfs and run-test-hdfs-with-mr.
    (Sharad Agarwal via ddas)

    HADOOP-5771. Implements unit tests for LinuxTaskController.
    (Sreekanth Ramakrishnan and Vinod Kumar Vavilapalli via yhemanth)

    HADOOP-5419. Provide a facility to query the Queue ACLs for the
    current user.
    (Rahul Kumar Singh via yhemanth)

    HADOOP-5780. Improve per block message prited by "-metaSave" in HDFS.
    (Raghu Angadi)

    HADOOP-5823. Added a new class DeprecatedUTF8 to help with removing
    UTF8 related javac warnings. These warnings are removed in 
    FSEditLog.java as a use case. (Raghu Angadi)

    HADOOP-5824. Deprecate DataTransferProtocol.OP_READ_METADATA and remove
    the corresponding unused codes.  (Kan Zhang via szetszwo)

    HADOOP-5721. Factor out EditLogFileInputStream and EditLogFileOutputStream
    into independent classes. (Luca Telloli & Flavio Junqueira via shv)

    HADOOP-5838. Fix a few javac warnings in HDFS. (Raghu Angadi)

    HADOOP-5854. Fix a few "Inconsistent Synchronization" warnings in HDFS.
    (Raghu Angadi)

    HADOOP-5369. Small tweaks to reduce MapFile index size. (Ben Maurer 
    via sharad)

    HADOOP-5858. Eliminate UTF8 and fix warnings in test/hdfs-with-mr package.
    (shv)

    HADOOP-5866. Move DeprecatedUTF8 from o.a.h.io to o.a.h.hdfs since it may
    not be used outside hdfs. (Raghu Angadi)

    HADOOP-5857. Move normal java methods from hdfs .jsp files to .java files.
    (szetszwo)

    HADOOP-5873. Remove deprecated methods randomDataNode() and
    getDatanodeByIndex(..) in FSNamesystem.  (szetszwo)

    HADOOP-5572. Improves the progress reporting for the sort phase for both
    maps and reduces. (Ravi Gummadi via ddas)

    HADOOP-5839. Fix EC2 scripts to allow remote job submission.
    (Joydeep Sen Sarma via tomwhite)

    HADOOP-5877. Fix javac warnings in TestHDFSServerPorts, TestCheckpoint, 
    TestNameEditsConfig, TestStartup and TestStorageRestore.
    (Jakob Homan via shv)

    HADOOP-5438. Provide a single FileSystem method to create or 
    open-for-append to a file.  (He Yongqiang via dhruba)

    HADOOP-5472. Change DistCp to support globbing of input paths.  (Dhruba
    Borthakur and Rodrigo Schmidt via szetszwo)

    HADOOP-5175. Don't unpack libjars on classpath. (Todd Lipcon via tomwhite)

    HADOOP-5620. Add an option to DistCp for preserving modification and access
    times.  (Rodrigo Schmidt via szetszwo)

    HADOOP-5664. Change map serialization so a lock is obtained only where
    contention is possible, rather than for each write. (cdouglas)

    HADOOP-5896. Remove the dependency of GenericOptionsParser on 
    Option.withArgPattern. (Giridharan Kesavan and Sharad Agarwal via 
    sharad)

    HADOOP-5784. Makes the number of heartbeats that should arrive a second
    at the JobTracker configurable. (Amareshwari Sriramadasu via ddas)

    HADOOP-5955. Changes TestFileOuputFormat so that is uses LOCAL_MR
    instead of CLUSTER_MR. (Jothi Padmanabhan via das)

    HADOOP-5948. Changes TestJavaSerialization to use LocalJobRunner 
    instead of MiniMR/DFS cluster. (Jothi Padmanabhan via das)

    HADOOP-2838. Add mapred.child.env to pass environment variables to 
    tasktracker's child processes. (Amar Kamat via sharad)

    HADOOP-5961. DataNode process understand generic hadoop command line
    options (like -Ddfs.property=value). (Raghu Angadi)

    HADOOP-5938. Change org.apache.hadoop.mapred.jobcontrol to use new
    api. (Amareshwari Sriramadasu via sharad)

    HADOOP-2141. Improves the speculative execution heuristic. The heuristic
    is currently based on the progress-rates of tasks and the expected time
    to complete. Also, statistics about trackers are collected, and speculative
    tasks are not given to the ones deduced to be slow. 
    (Andy Konwinski and ddas)

    HADOOP-5952. Change "-1 tests included" wording in test-patch.sh.
    (Gary Murry via szetszwo)

    HADOOP-6106. Provides an option in ShellCommandExecutor to timeout 
    commands that do not complete within a certain amount of time.
    (Sreekanth Ramakrishnan via yhemanth)

    HADOOP-5925. EC2 scripts should exit on error. (tomwhite)

    HADOOP-6109. Change Text to grow its internal buffer exponentially, rather
    than the max of the current length and the proposed length to improve
    performance reading large values. (thushara wijeratna via cdouglas)

    HADOOP-2366. Support trimmed strings in Configuration.  (Michele Catasta
    via szetszwo)

    HADOOP-6099. The RPC module can be configured to not send period pings.
    The default behaviour of sending periodic pings remain unchanged. (dhruba)

    HADOOP-6142. Update documentation and use of harchives for relative paths
    added in MAPREDUCE-739. (Mahadev Konar via cdouglas)

    HADOOP-6148. Implement a fast, pure Java CRC32 calculator which outperforms
    java.util.zip.CRC32.  (Todd Lipcon and Scott Carey via szetszwo)

    HADOOP-6146. Upgrade to JetS3t version 0.7.1. (tomwhite)

    HADOOP-6161. Add get/setEnum methods to Configuration. (cdouglas)

    HADOOP-6160. Fix releaseaudit target to run on specific directories.
    (gkesavan)
    
    HADOOP-6169. Removing deprecated method calls in TFile. (hong tang via 
    mahadev)

    HADOOP-6176. Add a couple package private methods to AccessTokenHandler
    for testing.  (Kan Zhang via szetszwo)

    HADOOP-6182. Fix ReleaseAudit warnings (Giridharan Kesavan and Lee Tucker
    via gkesavan)

    HADOOP-6173. Change src/native/packageNativeHadoop.sh to package all
    native library files.  (Hong Tang via szetszwo)

    HADOOP-6184. Provide an API to dump Configuration in a JSON format.
    (V.V.Chaitanya Krishna via yhemanth)

    HADOOP-6224. Add a method to WritableUtils performing a bounded read of an
    encoded String. (Jothi Padmanabhan via cdouglas)

    HADOOP-6133. Add a caching layer to Configuration::getClassByName to
    alleviate a performance regression introduced in a compatibility layer.
    (Todd Lipcon via cdouglas)

    HADOOP-6252. Provide a method to determine if a deprecated key is set in
    config file. (Jakob Homan via suresh)

    HADOOP-5879. Read compression level and strategy from Configuration for
    gzip compression. (He Yongqiang via cdouglas)

    HADOOP-6216. Support comments in host files.  (Ravi Phulari and Dmytro
    Molkov via szetszwo)

    HADOOP-6217. Update documentation for project split. (Corinne Chandel via 
    omalley)

    HADOOP-6268. Add ivy jar to .gitignore. (Todd Lipcon via cdouglas)

    HADOOP-6270. Support deleteOnExit in FileContext.  (Suresh Srinivas via
    szetszwo)

    HADOOP-6233. Rename configuration keys towards API standardization and
    backward compatibility. (Jithendra Pandey via suresh)

    HADOOP-6260. Add additional unit tests for FileContext util methods.
    (Gary Murry via suresh).

    HADOOP-6309. Change build.xml to run tests with java asserts.  (Eli
    Collins via szetszwo)

    HADOOP-6326. Hundson runs should check for AspectJ warnings and report
    failure if any is present (cos)

    HADOOP-6329. Add build-fi directory to the ignore lists.  (szetszwo)

    HADOOP-5107. Use Maven ant tasks to publish the subproject jars.
    (Giridharan Kesavan via omalley)

    HADOOP-6343. Log unexpected throwable object caught in RPC.  (Jitendra Nath
    Pandey via szetszwo)

    HADOOP-6367. Removes Access Token implementation from common.
    (Kan Zhang via ddas)

    HADOOP-6395. Upgrade some libraries to be consistent across common, hdfs,
    and mapreduce. (omalley)

    HADOOP-6398. Build is broken after HADOOP-6395 patch has been applied (cos)

    HADOOP-6413. Move TestReflectionUtils to Common. (Todd Lipcon via tomwhite)

    HADOOP-6283. Improve the exception messages thrown by
    FileUtil$HardLink.getLinkCount(..).  (szetszwo)

    HADOOP-6279. Add Runtime::maxMemory to JVM metrics. (Todd Lipcon via
    cdouglas)

    HADOOP-6305. Unify build property names to facilitate cross-projects
    modifications (cos)

    HADOOP-6312. Remove unnecessary debug logging in Configuration constructor.
    (Aaron Kimball via cdouglas)

    HADOOP-6366. Reduce ivy console output to ovservable level (cos)

    HADOOP-6400. Log errors getting Unix UGI. (Todd Lipcon via tomwhite)

    HADOOP-6346. Add support for specifying unpack pattern regex to
    RunJar.unJar. (Todd Lipcon via tomwhite)

    HADOOP-6422. Make RPC backend plugable, protocol-by-protocol, to
    ease evolution towards Avro.  (cutting)

    HADOOP-5958. Use JDK 1.6 File APIs in DF.java wherever possible.
    (Aaron Kimball via tomwhite)

    HADOOP-6222. Core doesn't have TestCommonCLI facility. (cos)

    HADOOP-6394. Add a helper class to simplify FileContext related tests and
    improve code reusability. (Jitendra Nath Pandey via suresh)

    HADOOP-4656. Add a user to groups mapping service. (boryas, acmurthy)

    HADOOP-6435. Make RPC.waitForProxy with timeout public. (Steve Loughran
    via tomwhite)
  
    HADOOP-6472. add tokenCache option to GenericOptionsParser for passing
     file with secret keys to a map reduce job. (boryas)

    HADOOP-3205. Read multiple chunks directly from FSInputChecker subclass
    into user buffers. (Todd Lipcon via tomwhite)

    HADOOP-6479. TestUTF8 assertions could fail with better text.
    (Steve Loughran via tomwhite)

    HADOOP-6155. Deprecate RecordIO anticipating Avro. (Tom White via cdouglas)

    HADOOP-6492. Make some Avro serialization APIs public.
    (Aaron Kimball via cutting)

    HADOOP-6497. Add an adapter for Avro's SeekableInput interface, so
    that Avro can read FileSystem data.
    (Aaron Kimball via cutting)

    HADOOP-6495.  Identifier should be serialized after the password is
     created In Token constructor (jnp via boryas)

    HADOOP-6518. Makes the UGI honor the env var KRB5CCNAME. 
    (Owen O'Malley via ddas)

    HADOOP-6531. Enhance FileUtil with an API to delete all contents of a
    directory. (Amareshwari Sriramadasu via yhemanth)

    HADOOP-6547. Move DelegationToken into Common, so that it can be used by
    MapReduce also. (devaraj via omalley)

    HADOOP-6552. Puts renewTGT=true and useTicketCache=true for the keytab
    kerberos options. (ddas)

    HADOOP-6534. Trim whitespace from directory lists initializing
    LocalDirAllocator. (Todd Lipcon via cdouglas)

    HADOOP-6559. Makes the RPC client automatically re-login when the SASL 
    connection setup fails. This is applicable only to keytab based logins.
    (Devaraj Das)

    HADOOP-6551. Delegation token renewing and cancelling should provide
    meaningful exceptions when there are failures instead of returning 
    false. (omalley)

    HADOOP-6583. Captures authentication and authorization metrics. (ddas)

    HADOOP-6543. Allows secure clients to talk to unsecure clusters. 
    (Kan Zhang via ddas)

    HADOOP-6579. Provide a mechanism for encoding/decoding Tokens from
    a url-safe string and change the commons-code library to 1.4. (omalley)

    HADOOP-6596. Add a version field to the AbstractDelegationTokenIdentifier's
    serialized value. (omalley)

    HADOOP-6573. Support for persistent delegation tokens.
    (Jitendra Pandey via shv)

    HADOOP-6594. Provide a fetchdt tool via bin/hdfs. (jhoman via acmurthy) 

    HADOOP-6589. Provide better error messages when RPC authentication fails.
    (Kan Zhang via omalley)

    HADOOP-6599  Split existing RpcMetrics into RpcMetrics & RpcDetailedMetrics.
    (Suresh Srinivas via Sanjay Radia)

    HADOOP-6537 Declare more detailed exceptions in FileContext and 
    AbstractFileSystem (Suresh Srinivas via Sanjay Radia)

    HADOOP-6486. fix common classes to work with Avro 1.3 reflection.
    (cutting via tomwhite)

    HADOOP-6591. HarFileSystem can handle paths with the whitespace characters.
    (Rodrigo Schmidt via dhruba)

    HADOOP-6407. Have a way to automatically update Eclipse .classpath file
    when new libs are added to the classpath through Ivy. (tomwhite)

    HADOOP-3659. Patch to allow hadoop native to compile on Mac OS X.
    (Colin Evans and Allen Wittenauer via tomwhite)

    HADOOP-6471. StringBuffer -> StringBuilder - conversion of references
    as necessary. (Kay Kay via tomwhite)

    HADOOP-6646. Move HarfileSystem out of Hadoop Common. (mahadev)

    HADOOP-6566. Add methods supporting, enforcing narrower permissions on
    local daemon directories. (Arun Murthy and Luke Lu via cdouglas)

    HADOOP-6705. Fix to work with 1.5 version of jiracli
    (Giridharan Kesavan)

    HADOOP-6658. Exclude Private elements from generated Javadoc. (tomwhite)

    HADOOP-6635. Install/deploy source jars to Maven repo. 
    (Patrick Angeles via jghoman)

    HADOOP-6717. Log levels in o.a.h.security.Groups too high 
    (Todd Lipcon via jghoman)

    HADOOP-6667. RPC.waitForProxy should retry through NoRouteToHostException.
    (Todd Lipcon via tomwhite)

    HADOOP-6677. InterfaceAudience.LimitedPrivate should take a string not an
    enum. (tomwhite)

    HADOOP-678. Remove FileContext#isFile, isDirectory, and exists.
    (Eli Collins via hairong)

    HADOOP-6515. Make maximum number of http threads configurable.
    (Scott Chen via zshao)

    HADOOP-6563. Add more symlink tests to cover intermediate symlinks
    in paths. (Eli Collins via suresh)

    HADOOP-6585.  Add FileStatus#isDirectory and isFile.  (Eli Collins via
    tomwhite)

    HADOOP-6738.  Move cluster_setup.xml from MapReduce to Common.
    (Tom White via tomwhite)

    HADOOP-6794. Move configuration and script files post split. (tomwhite)

    HADOOP-6403.  Deprecate EC2 bash scripts.  (tomwhite)

    HADOOP-6769. Add an API in FileSystem to get FileSystem instances based 
    on users(ddas via boryas)

    HADOOP-6813. Add a new newInstance method in FileSystem that takes 
    a "user" as argument (ddas via boryas)

    HADOOP-6668.  Apply audience and stability annotations to classes in
    common.  (tomwhite)

    HADOOP-6821.  Document changes to memory monitoring.  (Hemanth Yamijala
    via tomwhite)

  OPTIMIZATIONS

    HADOOP-5595. NameNode does not need to run a replicator to choose a
    random DataNode. (hairong)

    HADOOP-5603. Improve NameNode's block placement performance. (hairong)

    HADOOP-5638. More improvement on block placement performance. (hairong)

    HADOOP-6180. NameNode slowed down when many files with same filename
    were moved to Trash. (Boris Shkolnik via hairong)

    HADOOP-6166. Further improve the performance of the pure-Java CRC32
    implementation. (Tsz Wo (Nicholas), SZE via cdouglas)

    HADOOP-6271. Add recursive and non recursive create and mkdir to 
    FileContext. (Sanjay Radia via suresh)

    HADOOP-6261. Add URI based tests for FileContext. 
    (Ravi Pulari via suresh).

    HADOOP-6307. Add a new SequenceFile.Reader constructor in order to support
    reading on un-closed file.  (szetszwo)

    HADOOP-6467. Improve the performance on HarFileSystem.listStatus(..).
    (mahadev via szetszwo)

    HADOOP-6569. FsShell#cat should avoid calling unecessary getFileStatus
    before opening a file to read. (hairong)

    HADOOP-6689. Add directory renaming test to existing FileContext tests.
    (Eli Collins via suresh)

    HADOOP-6713. The RPC server Listener thread is a scalability bottleneck.
    (Dmytro Molkov via hairong)

  BUG FIXES

    HADOOP-6748. Removes hadoop.cluster.administrators, cluster administrators
    acl is passed as parameter in constructor. (amareshwari) 

    HADOOP-6828. Herrior uses old way of accessing logs directories (Sreekanth
    Ramakrishnan via cos)

    HADOOP-6788. [Herriot] Exception exclusion functionality is not working
    correctly. (Vinay Thota via cos)

    HADOOP-6773. Ivy folder contains redundant files (cos)

    HADOOP-5379. CBZip2InputStream to throw IOException on data crc error.
    (Rodrigo Schmidt via zshao)

    HADOOP-5326. Fixes CBZip2OutputStream data corruption problem.
    (Rodrigo Schmidt via zshao)

    HADOOP-4963. Fixes a logging to do with getting the location of
    map output file. (Amareshwari Sriramadasu via ddas)

    HADOOP-2337. Trash should close FileSystem on exit and should not start 
    emtying thread if disabled. (shv)

    HADOOP-5072. Fix failure in TestCodec because testSequenceFileGzipCodec 
    won't pass without native gzip codec. (Zheng Shao via dhruba)

    HADOOP-5050. TestDFSShell.testFilePermissions should not assume umask
    setting.  (Jakob Homan via szetszwo)

    HADOOP-4975. Set classloader for nested mapred.join configs. (Jingkei Ly
    via cdouglas)

    HADOOP-5078. Remove invalid AMI kernel in EC2 scripts. (tomwhite)

    HADOOP-5045. FileSystem.isDirectory() should not be deprecated.  (Suresh
    Srinivas via szetszwo)

    HADOOP-4960. Use datasource time, rather than system time, during metrics
    demux. (Eric Yang via cdouglas)

    HADOOP-5032. Export conf dir set in config script. (Eric Yang via cdouglas)

    HADOOP-5176. Fix a typo in TestDFSIO.  (Ravi Phulari via szetszwo)

    HADOOP-4859. Distinguish daily rolling output dir by adding a timestamp.
    (Jerome Boulon via cdouglas)

    HADOOP-4959. Correct system metric collection from top on Redhat 5.1. (Eric
    Yang via cdouglas)

    HADOOP-5039. Fix log rolling regex to process only the relevant
    subdirectories. (Jerome Boulon via cdouglas)

    HADOOP-5095. Update Chukwa watchdog to accept config parameter. (Jerome
    Boulon via cdouglas)

    HADOOP-5147. Correct reference to agent list in Chukwa bin scripts. (Ari
    Rabkin via cdouglas)

    HADOOP-5148. Fix logic disabling watchdog timer in Chukwa daemon scripts.
    (Ari Rabkin via cdouglas)

    HADOOP-5100. Append, rather than truncate, when creating log4j metrics in
    Chukwa. (Jerome Boulon via cdouglas)

    HADOOP-5204. Fix broken trunk compilation on Hudson by letting 
    task-controller be an independent target in build.xml.
    (Sreekanth Ramakrishnan via yhemanth)

    HADOOP-5212. Fix the path translation problem introduced by HADOOP-4868 
    running on cygwin. (Sharad Agarwal via omalley)

    HADOOP-5226. Add license headers to html and jsp files.  (szetszwo)

    HADOOP-5172. Disable misbehaving Chukwa unit test until it can be fixed.
    (Jerome Boulon via nigel)

    HADOOP-4933. Fixes a ConcurrentModificationException problem that shows up
    when the history viewer is accessed concurrently. 
    (Amar Kamat via ddas)

    HADOOP-5253. Remove duplicate call to cn-docs target. 
    (Giri Kesavan via nigel)

    HADOOP-5251. Fix classpath for contrib unit tests to include clover jar.
    (nigel)

    HADOOP-5206. Synchronize "unprotected*" methods of FSDirectory on the root.
    (Jakob Homan via shv)

    HADOOP-5292. Fix NPE in KFS::getBlockLocations. (Sriram Rao via lohit)

    HADOOP-5219. Adds a new property io.seqfile.local.dir for use by
    SequenceFile, which earlier used mapred.local.dir. (Sharad Agarwal
    via ddas)

    HADOOP-5300. Fix ant javadoc-dev target and the typo in the class name
    NameNodeActivtyMBean.  (szetszwo)

    HADOOP-5218.  libhdfs unit test failed because it was unable to 
    start namenode/datanode. Fixed. (dhruba)

    HADOOP-5273. Add license header to TestJobInProgress.java.  (Jakob Homan
    via szetszwo)
    
    HADOOP-5229. Remove duplicate version variables in build files
    (Stefan Groschupf via johan)

    HADOOP-5383. Avoid building an unused string in NameNode's 
    verifyReplication(). (Raghu Angadi)

    HADOOP-5347. Create a job output directory for the bbp examples. (szetszwo)

    HADOOP-5341. Make hadoop-daemon scripts backwards compatible with the
    changes in HADOOP-4868. (Sharad Agarwal via yhemanth)

    HADOOP-5456. Fix javadoc links to ClientProtocol#restoreFailedStorage(..).
    (Boris Shkolnik via szetszwo)

    HADOOP-5458. Remove leftover Chukwa entries from build, etc. (cdouglas)

    HADOOP-5386. Modify hdfsproxy unit test to start on a random port,
    implement clover instrumentation. (Zhiyong Zhang via cdouglas)

    HADOOP-5511. Add Apache License to EditLogBackupOutputStream. (shv)

    HADOOP-5507. Fix JMXGet javadoc warnings.  (Boris Shkolnik via szetszwo)

    HADOOP-5191. Accessing HDFS with any ip or hostname should work as long 
    as it points to the interface NameNode is listening on. (Raghu Angadi)

    HADOOP-5561. Add javadoc.maxmemory parameter to build, preventing OOM
    exceptions from javadoc-dev. (Jakob Homan via cdouglas)

    HADOOP-5149. Modify HistoryViewer to ignore unfamiliar files in the log
    directory. (Hong Tang via cdouglas)

    HADOOP-5477. Fix rare failure in TestCLI for hosts returning variations of
    'localhost'. (Jakob Homan via cdouglas)

    HADOOP-5194. Disables setsid for tasks run on cygwin. 
    (Ravi Gummadi via ddas)

    HADOOP-5322. Fix misleading/outdated comments in JobInProgress.
    (Amareshwari Sriramadasu via cdouglas)

    HADOOP-5198. Fixes a problem to do with the task PID file being absent and 
    the JvmManager trying to look for it. (Amareshwari Sriramadasu via ddas)

    HADOOP-5464. DFSClient did not treat write timeout of 0 properly.
    (Raghu Angadi)

    HADOOP-4045. Fix processing of IO errors in EditsLog.
    (Boris Shkolnik via shv)

    HADOOP-5462. Fixed a double free bug in the task-controller
    executable. (Sreekanth Ramakrishnan via yhemanth)

    HADOOP-5652. Fix a bug where in-memory segments are incorrectly retained in
    memory. (cdouglas)

    HADOOP-5533. Recovery duration shown on the jobtracker webpage is 
    inaccurate. (Amar Kamat via sharad)

    HADOOP-5647. Fix TestJobHistory to not depend on /tmp. (Ravi Gummadi 
    via sharad)

    HADOOP-5661. Fixes some findbugs warnings in o.a.h.mapred* packages and
    supresses a bunch of them. (Jothi Padmanabhan via ddas)

    HADOOP-5704. Fix compilation problems in TestFairScheduler and
    TestCapacityScheduler.  (Chris Douglas via szetszwo)

    HADOOP-5650. Fix safemode messages in the Namenode log.  (Suresh Srinivas
    via szetszwo)

    HADOOP-5488. Removes the pidfile management for the Task JVM from the
    framework and instead passes the PID back and forth between the
    TaskTracker and the Task processes. (Ravi Gummadi via ddas)

    HADOOP-5658. Fix Eclipse templates. (Philip Zeyliger via shv)

    HADOOP-5709. Remove redundant synchronization added in HADOOP-5661. (Jothi
    Padmanabhan via cdouglas)

    HADOOP-5715. Add conf/mapred-queue-acls.xml to the ignore lists.
    (szetszwo)

    HADOOP-5592. Fix typo in Streaming doc in reference to GzipCodec.
    (Corinne Chandel via tomwhite)

    HADOOP-5656. Counter for S3N Read Bytes does not work. (Ian Nowland
    via tomwhite)

    HADOOP-5406. Fix JNI binding for ZlibCompressor::setDictionary. (Lars
    Francke via cdouglas)

    HADOOP-3426. Fix/provide handling when DNS lookup fails on the loopback
    address. Also cache the result of the lookup. (Steve Loughran via cdouglas)

    HADOOP-5476. Close the underlying InputStream in SequenceFile::Reader when
    the constructor throws an exception. (Michael Tamm via cdouglas)

    HADOOP-5675. Do not launch a job if DistCp has no work to do. (Tsz Wo
    (Nicholas), SZE via cdouglas)

    HADOOP-5737. Fixes a problem in the way the JobTracker used to talk to
    other daemons like the NameNode to get the job's files. Also adds APIs
    in the JobTracker to get the FileSystem objects as per the JobTracker's
    configuration. (Amar Kamat via ddas) 

    HADOOP-5648. Not able to generate gridmix.jar on the already compiled 
    version of hadoop. (gkesavan)	

    HADOOP-5808. Fix import never used javac warnings in hdfs. (szetszwo)

    HADOOP-5203. TT's version build is too restrictive. (Rick Cox via sharad)

    HADOOP-5818. Revert the renaming from FSNamesystem.checkSuperuserPrivilege
    to checkAccess by HADOOP-5643.  (Amar Kamat via szetszwo)

    HADOOP-5820. Fix findbugs warnings for http related codes in hdfs.
    (szetszwo)

    HADOOP-5822. Fix javac warnings in several dfs tests related to unncessary
    casts.  (Jakob Homan via szetszwo)

    HADOOP-5842. Fix a few javac warnings under packages fs and util.
    (Hairong Kuang via szetszwo)

    HADOOP-5845. Build successful despite test failure on test-core target.
    (sharad)

    HADOOP-5314. Prevent unnecessary saving of the file system image during 
    name-node startup. (Jakob Homan via shv)

    HADOOP-5855. Fix javac warnings for DisallowedDatanodeException and
    UnsupportedActionException.  (szetszwo)

    HADOOP-5582. Fixes a problem in Hadoop Vaidya to do with reading
    counters from job history files. (Suhas Gogate via ddas)

    HADOOP-5829. Fix javac warnings found in ReplicationTargetChooser,
    FSImage, Checkpointer, SecondaryNameNode and a few other hdfs classes.
    (Suresh Srinivas via szetszwo)

    HADOOP-5835. Fix findbugs warnings found in Block, DataNode, NameNode and
    a few other hdfs classes.  (Suresh Srinivas via szetszwo)

    HADOOP-5853. Undeprecate HttpServer.addInternalServlet method.  (Suresh
    Srinivas via szetszwo)

    HADOOP-5801. Fixes the problem: If the hosts file is changed across restart
    then it should be refreshed upon recovery so that the excluded hosts are 
    lost and the maps are re-executed. (Amar Kamat via ddas)

    HADOOP-5841. Resolve findbugs warnings in DistributedFileSystem,
    DatanodeInfo, BlocksMap, DataNodeDescriptor.  (Jakob Homan via szetszwo)

    HADOOP-5878. Fix import and Serializable javac warnings found in hdfs jsp.
    (szetszwo)

    HADOOP-5782. Revert a few formatting changes introduced in HADOOP-5015.
    (Suresh Srinivas via rangadi)

    HADOOP-5687. NameNode throws NPE if fs.default.name is the default value.
    (Philip Zeyliger via shv)

    HADOOP-5867. Fix javac warnings found in NNBench and NNBenchWithoutMR.
    (Konstantin Boudnik via szetszwo)
    
    HADOOP-5728. Fixed FSEditLog.printStatistics IndexOutOfBoundsException.
    (Wang Xu via johan)

    HADOOP-5847. Fixed failing Streaming unit tests (gkesavan) 

    HADOOP-5252. Streaming overrides -inputformat option (Klaas Bosteels 
    via sharad)

    HADOOP-5710. Counter MAP_INPUT_BYTES missing from new mapreduce api. 
    (Amareshwari Sriramadasu via sharad)

    HADOOP-5809. Fix job submission, broken by errant directory creation.
    (Sreekanth Ramakrishnan and Jothi Padmanabhan via cdouglas)

    HADOOP-5635. Change distributed cache to work with other distributed file
    systems. (Andrew Hitchcock via tomwhite)

    HADOOP-5856. Fix "unsafe multithreaded use of DateFormat" findbugs warning
    in DataBlockScanner.  (Kan Zhang via szetszwo)

    HADOOP-4864. Fixes a problem to do with -libjars with multiple jars when
    client and cluster reside on different OSs. (Amareshwari Sriramadasu via 
    ddas)

    HADOOP-5623. Fixes a problem to do with status messages getting overwritten
    in streaming jobs. (Rick Cox and Jothi Padmanabhan via ddas)

    HADOOP-5895. Fixes computation of count of merged bytes for logging.
    (Ravi Gummadi via ddas)

    HADOOP-5805. problem using top level s3 buckets as input/output 
    directories. (Ian Nowland via tomwhite)
   
    HADOOP-5940. trunk eclipse-plugin build fails while trying to copy 
    commons-cli jar from the lib dir (Giridharan Kesavan via gkesavan)

    HADOOP-5864. Fix DMI and OBL findbugs in packages hdfs and metrics.
    (hairong)

    HADOOP-5935. Fix Hudson's release audit warnings link is broken. 
    (Giridharan Kesavan via gkesavan)

    HADOOP-5947. Delete empty TestCombineFileInputFormat.java

    HADOOP-5899. Move a log message in FSEditLog to the right place for
    avoiding unnecessary log.  (Suresh Srinivas via szetszwo)

    HADOOP-5944. Add Apache license header to BlockManager.java.  (Suresh
    Srinivas via szetszwo)

    HADOOP-5891. SecondaryNamenode is able to converse with the NameNode 
    even when the default value of dfs.http.address is not overridden.
    (Todd Lipcon via dhruba)

    HADOOP-5953. The isDirectory(..) and isFile(..) methods in KosmosFileSystem
    should not be deprecated.  (szetszwo)

    HADOOP-5954. Fix javac warnings in TestFileCreation, TestSmallBlock,
    TestFileStatus, TestDFSShellGenericOptions, TestSeekBug and
    TestDFSStartupVersions.  (szetszwo)

    HADOOP-5956. Fix ivy dependency in hdfsproxy and capacity-scheduler.
    (Giridharan Kesavan via szetszwo)

    HADOOP-5836. Bug in S3N handling of directory markers using an object with
    a trailing "/" causes jobs to fail. (Ian Nowland via tomwhite)

    HADOOP-5861. s3n files are not getting split by default. (tomwhite)

    HADOOP-5762. Fix a problem that DistCp does not copy empty directory.
    (Rodrigo Schmidt via szetszwo)

    HADOOP-5859. Fix "wait() or sleep() with locks held" findbugs warnings in
    DFSClient.  (Kan Zhang via szetszwo)
   
    HADOOP-5457. Fix to continue to run builds even if contrib test fails
    (Giridharan Kesavan via gkesavan)

    HADOOP-5963. Remove an unnecessary exception catch in NNBench.  (Boris
    Shkolnik via szetszwo)

    HADOOP-5989. Fix streaming test failure.  (gkesavan)

    HADOOP-5981. Fix a bug in HADOOP-2838 in parsing mapred.child.env.
    (Amar Kamat via sharad)

    HADOOP-5420. Fix LinuxTaskController to kill tasks using the process
    groups they are launched with.
    (Sreekanth Ramakrishnan via yhemanth)

    HADOOP-6031. Remove @author tags from Java source files.  (Ravi Phulari
    via szetszwo)

    HADOOP-5980. Fix LinuxTaskController so tasks get passed 
    LD_LIBRARY_PATH and other environment variables.
    (Sreekanth Ramakrishnan via yhemanth)

    HADOOP-4041. IsolationRunner does not work as documented.
    (Philip Zeyliger via tomwhite)

    HADOOP-6004. Fixes BlockLocation deserialization.  (Jakob Homan via
    szetszwo)

    HADOOP-6079. Serialize proxySource as DatanodeInfo in DataTransferProtocol.
    (szetszwo)

    HADOOP-6096. Fix Eclipse project and classpath files following project
    split. (tomwhite)

    HADOOP-6122. The great than operator in test-patch.sh should be "-gt" but
    not ">".  (szetszwo)

    HADOOP-6114. Fix javadoc documentation for FileStatus.getLen.
    (Dmitry Rzhevskiy via dhruba)

    HADOOP-6131. A sysproperty should not be set unless the property 
    is set on the ant command line in build.xml (hong tang via mahadev)

    HADOOP-6137. Fix project specific test-patch requirements
    (Giridharan Kesavan)

    HADOOP-6138. Eliminate the deprecated warnings introduced by H-5438.
    (He Yongqiang via szetszwo)

    HADOOP-6132. RPC client create an extra connection because of incorrect
    key for connection cache. (Kan Zhang via rangadi)

    HADOOP-6123. Add missing classpaths in hadoop-config.sh.  (Sharad Agarwal
    via szetszwo)

    HADOOP-6172. Fix jar file names in hadoop-config.sh and include 
    ${build.src} as a part of the source list in build.xml.  (Hong Tang via 
    szetszwo)

    HADOOP-6124. Fix javac warning detection in test-patch.sh.  (Giridharan
    Kesavan via szetszwo)

    HADOOP-6177. FSInputChecker.getPos() would return position greater 
    than the file size. (Hong Tang via hairong)

    HADOOP-6188. TestTrash uses java.io.File api but not hadoop FileSystem api.
    (Boris Shkolnik via szetszwo)

    HADOOP-6192. Fix Shell.getUlimitMemoryCommand to not rely on Map-Reduce
    specific configs. (acmurthy) 

    HADOOP-6103. Clones the classloader as part of Configuration clone.
    (Amareshwari Sriramadasu via ddas)

    HADOOP-6152. Fix classpath variables in bin/hadoop-config.sh and some
    other scripts.  (Aaron Kimball via szetszwo)

    HADOOP-6215. fix GenericOptionParser to deal with -D with '=' in the 
    value. (Amar Kamat via sharad)

    HADOOP-6227. Fix Configuration to allow final parameters to be set to null
    and prevent them from being overridden.
    (Amareshwari Sriramadasu via yhemanth)

    HADOOP-6199. Move io.map.skip.index property to core-default from mapred.
    (Amareshwari Sriramadasu via cdouglas)

    HADOOP-6229. Attempt to make a directory under an existing file on
    LocalFileSystem should throw an Exception. (Boris Shkolnik via tomwhite)

    HADOOP-6243. Fix a NullPointerException in processing deprecated keys.
    (Sreekanth Ramakrishnan via yhemanth)

    HADOOP-6009. S3N listStatus incorrectly returns null instead of empty
    array when called on empty root. (Ian Nowland via tomwhite)

    HADOOP-6181.  Fix .eclipse.templates/.classpath for avro and jets3t jar
    files.  (Carlos Valiente via szetszwo)

    HADOOP-6196. Fix a bug in SequenceFile.Reader where syncing within the
    header would cause the reader to read the sync marker as a record. (Jay
    Booth via cdouglas)

    HADOOP-6250. Modify test-patch to delete copied XML files before running
    patch build. (Rahul Kumar Singh via yhemanth)

    HADOOP-6257. Two TestFileSystem classes are confusing
    hadoop-hdfs-hdfwithmr. (Philip Zeyliger via tomwhite)

    HADOOP-6151. Added a input filter to all of the http servlets that quotes
    html characters in the parameters, to prevent cross site scripting 
    attacks. (omalley)

    HADOOP-6274. Fix TestLocalFSFileContextMainOperations test failure.
    (Gary Murry via suresh).

    HADOOP-6281. Avoid null pointer exceptions when the jsps don't have 
    paramaters (omalley)

    HADOOP-6285. Fix the result type of the getParameterMap method in the
    HttpServer.QuotingInputFilter. (omalley)

    HADOOP-6286. Fix bugs in related to URI handling in glob methods in 
    FileContext. (Boris Shkolnik via suresh)

    HADOOP-6292. Update native libraries guide. (Corinne Chandel via cdouglas)

    HADOOP-6327. FileContext tests should not use /tmp and should clean up
    files.  (Sanjay Radia via szetszwo)

    HADOOP-6318. Upgrade to Avro 1.2.0.  (cutting)

    HADOOP-6334.  Fix GenericOptionsParser to understand URI for -files,
    -libjars and -archives options and fix Path to support URI with fragment.
    (Amareshwari Sriramadasu via szetszwo)

    HADOOP-6344. Fix rm and rmr immediately delete files rather than sending 
    to trash, if a user is over-quota. (Jakob Homan via suresh)

    HADOOP-6347. run-test-core-fault-inject runs a test case twice if
    -Dtestcase is set (cos)

    HADOOP-6375. Sync documentation for FsShell du with its implementation.
    (Todd Lipcon via cdouglas)

    HADOOP-6441. Protect web ui from cross site scripting attacks (XSS) on
    the host http header and using encoded utf-7. (omalley)

    HADOOP-6451. Fix build to run contrib unit tests. (Tom White via cdouglas)

    HADOOP-6374. JUnit tests should never depend on anything in conf.
    (Anatoli Fomenko via cos)

    HADOOP-6290. Prevent duplicate slf4j-simple jar via Avro's classpath.
    (Owen O'Malley via cdouglas)

    HADOOP-6293. Fix FsShell -text to work on filesystems other than the
    default. (cdouglas)

    HADOOP-6341. Fix test-patch.sh for checkTests function. (gkesavan)

    HADOOP-6314. Fix "fs -help" for the "-count" commond.  (Ravi Phulari via
    szetszwo)

    HADOOP-6405. Update Eclipse configuration to match changes to Ivy
    configuration (Edwin Chan via cos)

    HADOOP-6411. Remove deprecated file src/test/hadoop-site.xml. (cos)

    HADOOP-6386. NameNode's HttpServer can't instantiate InetSocketAddress:
    IllegalArgumentException is thrown (cos)

    HADOOP-6254. Slow reads cause s3n to fail with SocketTimeoutException.
    (Andrew Hitchcock via tomwhite)

    HADOOP-6428. HttpServer sleeps with negative values. (cos)

    HADOOP-6414. Add command line help for -expunge command.
    (Ravi Phulari via tomwhite)

    HADOOP-6391. Classpath should not be part of command line arguments.
    (Cristian Ivascu via tomwhite)

    HADOOP-6462. Target "compile" does not exist in contrib/cloud. (tomwhite)

    HADOOP-6402. testConf.xsl is not well-formed XML. (Steve Loughran
    via tomwhite)

    HADOOP-6489. Fix 3 findbugs warnings. (Erik Steffl via suresh)

    HADOOP-6517. Fix UserGroupInformation so that tokens are saved/retrieved
    to/from the embedded Subject (Owen O'Malley & Kan Zhang via ddas)

    HADOOP-6538. Sets hadoop.security.authentication to simple by default.
    (ddas)

    HADOOP-6540. Contrib unit tests have invalid XML for core-site, etc.
    (Aaron Kimball via tomwhite)

    HADOOP-6521. User specified umask using deprecated dfs.umask must override
    server configured using new dfs.umaskmode for backward compatibility.
    (suresh)
    
    HADOOP-6522. Fix decoding of codepoint zero in UTF8. (cutting)

    HADOOP-6505. Use tr rather than sed to effect literal substitution in the
    build script. (Allen Wittenauer via cdouglas)

    HADOOP-6548. Replace mortbay imports with commons logging. (cdouglas)

    HADOOP-6560. Handle invalid har:// uri in HarFileSystem.  (szetszwo)

    HADOOP-6549. TestDoAsEffectiveUser should use ip address of the host
     for superuser ip check(jnp via boryas)

    HADOOP-6570. RPC#stopProxy throws NPE if getProxyEngine(proxy) returns
    null. (hairong)

    HADOOP-6558. Return null in HarFileSystem.getFileChecksum(..) since no
    checksum algorithm is implemented.  (szetszwo)

    HADOOP-6572. Makes sure that SASL encryption and push to responder
    queue for the RPC response happens atomically. (Kan Zhang via ddas)

    HADOOP-6545. Changes the Key for the FileSystem cache to be UGI (ddas)

    HADOOP-6609. Fixed deadlock in RPC by replacing shared static 
    DataOutputBuffer in the UTF8 class with a thread local variable. (omalley)

    HADOOP-6504. Invalid example in the documentation of
    org.apache.hadoop.util.Tool. (Benoit Sigoure via tomwhite)

    HADOOP-6546. BloomMapFile can return false negatives. (Clark Jefcoat
    via tomwhite)

    HADOOP-6593. TextRecordInputStream doesn't close SequenceFile.Reader.
    (Chase Bradford via tomwhite)

    HADOOP-6175. Incorrect version compilation with es_ES.ISO8859-15 locale
    on Solaris 10. (Urko Benito via tomwhite)

    HADOOP-6645.  Bugs on listStatus for HarFileSystem (rodrigo via mahadev)

    HADOOP-6645. Re: Bugs on listStatus for HarFileSystem (rodrigo via
    mahadev)

    HADOOP-6654. Fix code example in WritableComparable javadoc.  (Tom White
    via szetszwo)

    HADOOP-6640. FileSystem.get() does RPC retries within a static
    synchronized block. (hairong)

    HADOOP-6691. TestFileSystemCaching sometimes hangs. (hairong)

    HADOOP-6507. Hadoop Common Docs - delete 3 doc files that do not belong
    under Common. (Corinne Chandel via tomwhite)

    HADOOP-6439. Fixes handling of deprecated keys to follow order in which
    keys are defined. (V.V.Chaitanya Krishna via yhemanth)

    HADOOP-6690. FilterFileSystem correctly handles setTimes call.
    (Rodrigo Schmidt via dhruba)

    HADOOP-6703. Prevent renaming a file, directory or symbolic link to
    itself. (Eli Collins via suresh)

    HADOOP-6710. Symbolic umask for file creation is not conformant with posix.
    (suresh)
    
    HADOOP-6719. Insert all missing methods in FilterFs.
    (Rodrigo Schmidt via dhruba)

    HADOOP-6724. IPC doesn't properly handle IOEs thrown by socket factory.
    (Todd Lipcon via tomwhite)

    HADOOP-6722. NetUtils.connect should check that it hasn't connected a socket
    to itself. (Todd Lipcon via tomwhite)

    HADOOP-6634. Fix AccessControlList to use short names to verify access 
    control. (Vinod Kumar Vavilapalli via sharad)

    HADOOP-6709. Re-instate deprecated FileSystem methods that were removed
    after 0.20. (tomwhite)
 
    HADOOP-6630. hadoop-config.sh fails to get executed if hadoop wrapper
    scripts are in path. (Allen Wittenauer via tomwhite)

    HADOOP-6742. Add methods HADOOP-6709 from to TestFilterFileSystem.
    (Eli Collins via tomwhite)

    HADOOP-6727. Remove UnresolvedLinkException from public FileContext APIs.
    (Eli Collins via tomwhite)

    HADOOP-6631. Fix FileUtil.fullyDelete() to continue deleting other files 
    despite failure at any level. (Contributed by Ravi Gummadi and 
    Vinod Kumar Vavilapalli)

    HADOOP-6723.  Unchecked exceptions thrown in IPC Connection should not
    orphan clients.  (Todd Lipcon via tomwhite)

    HADOOP-6404. Rename the generated artifacts to common instead of core.
    (tomwhite)

    HADOOP-6461.  Webapps aren't located correctly post-split.
    (Todd Lipcon and Steve Loughran via tomwhite)

    HADOOP-6826.  Revert FileSystem create method that takes CreateFlags.
    (tomwhite)

    HADOOP-6800.  Harmonize JAR library versions.  (tomwhite)

    HADOOP-6847. Problem staging 0.21.0 artifacts to Apache Nexus Maven
    Repository (Giridharan Kesavan via cos)

    HADOOP-6819. [Herriot] Shell command for getting the new exceptions in
    the logs returning exitcode 1 after executing successfully. (Vinay Thota
    via cos)

    HADOOP-6839. [Herriot] Implement a functionality for getting the user list
    for creating proxy users. (Vinay Thota via cos)

    HADOOP-6836. [Herriot]: Generic method for adding/modifying the attributes
    for new configuration. (Vinay Thota via cos)

    HADOOP-6860. 'compile-fault-inject' should never be called directly.
    (Konstantin Boudnik)

    HADOOP-6790. Instrumented (Herriot) build uses too wide mask to include
    aspect files. (Konstantin Boudnik)

    HADOOP-6875. [Herriot] Cleanup of temp. configurations is needed upon
    restart of a cluster (Vinay Thota via cos)

Release 0.20.3 - Unreleased

  NEW FEATURES

    HADOOP-6637. Benchmark for establishing RPC session. (shv)

  BUG FIXES

    HADOOP-6760. WebServer shouldn't increase port number in case of negative
    port setting caused by Jetty's race (cos)
    
    HADOOP-6881. Make WritableComparator intialize classes when
    looking for their raw comparator, as classes often register raw
    comparators in initializers, which are no longer automatically run
    in Java 6 when a class is referenced. (cutting via omalley)

    HADOOP-7072. Remove java5 dependencies from build. (cos)

Release 0.20.204.0 - Unreleased

  NEW FEATURES

    HADOOP-6255. Create RPM and Debian packages for common. Changes deployment
    layout to be consistent across the binary tgz, rpm, and deb. Adds setup
    scripts for easy one node cluster configuration and user creation.
    (Eric Yang via omalley)

Release 0.20.203.0 - 2011-5-11

  BUG FIXES

    HADOOP-7258. The Gzip codec should not return null decompressors. (omalley)

Release 0.20.2 - 2010-2-16

  NEW FEATURES

    HADOOP-6218. Adds a feature where TFile can be split by Record
    Sequence number. (Hong Tang and Raghu Angadi via ddas)

  BUG FIXES

    HADOOP-6231. Allow caching of filesystem instances to be disabled on a
    per-instance basis. (tomwhite)

    HADOOP-5759. Fix for IllegalArgumentException when CombineFileInputFormat
    is used as job InputFormat. (Amareshwari Sriramadasu via dhruba)

    HADOOP-6097. Fix Path conversion in makeQualified and reset LineReader byte
    count at the start of each block in Hadoop archives. (Ben Slusky, Tom
    White, and Mahadev Konar via cdouglas)

    HADOOP-6269. Fix threading issue with defaultResource in Configuration.
    (Sreekanth Ramakrishnan via cdouglas)

    HADOOP-6460. Reinitializes buffers used for serializing responses in ipc
    server on exceeding maximum response size to free up Java heap. (suresh)

    HADOOP-6315. Avoid incorrect use of BuiltInflater/BuiltInDeflater in
    GzipCodec. (Aaron Kimball via cdouglas)

    HADOOP-6498. IPC client bug may cause rpc call hang. (Ruyue Ma and
    hairong via hairong)

  IMPROVEMENTS

    HADOOP-5611. Fix C++ libraries to build on Debian Lenny. (Todd Lipcon
    via tomwhite)

    HADOOP-5612. Some c++ scripts are not chmodded before ant execution.
    (Todd Lipcon via tomwhite)

    HADOOP-1849. Add undocumented configuration parameter for per handler 
    call queue size in IPC Server. (shv)

Release 0.20.1 - 2009-09-01

  INCOMPATIBLE CHANGES

    HADOOP-5726. Remove pre-emption from capacity scheduler code base.
    (Rahul Kumar Singh via yhemanth)

    HADOOP-5881. Simplify memory monitoring and scheduling related
    configuration. (Vinod Kumar Vavilapalli via yhemanth)

  NEW FEATURES

    HADOOP-6080. Introduce -skipTrash option to rm and rmr.
    (Jakob Homan via shv)

    HADOOP-3315. Add a new, binary file foramt, TFile. (Hong Tang via cdouglas)

  IMPROVEMENTS

    HADOOP-5711. Change Namenode file close log to info. (szetszwo)

    HADOOP-5736. Update the capacity scheduler documentation for features
    like memory based scheduling, job initialization and removal of pre-emption.
    (Sreekanth Ramakrishnan via yhemanth)

    HADOOP-5714. Add a metric for NameNode getFileInfo operation. (Jakob Homan
    via szetszwo)

    HADOOP-4372. Improves the way history filenames are obtained and manipulated.
    (Amar Kamat via ddas)

    HADOOP-5897. Add name-node metrics to capture java heap usage.
    (Suresh Srinivas via shv)

  OPTIMIZATIONS

  BUG FIXES

    HADOOP-5691. Makes org.apache.hadoop.mapreduce.Reducer concrete class
    instead of abstract. (Amareshwari Sriramadasu via sharad)

    HADOOP-5646. Fixes a problem in TestQueueCapacities.
    (Vinod Kumar Vavilapalli via ddas)

    HADOOP-5655. TestMRServerPorts fails on java.net.BindException. (Devaraj
    Das via hairong)

    HADOOP-5654. TestReplicationPolicy.<init> fails on java.net.BindException.
    (hairong)

    HADOOP-5688. Fix HftpFileSystem checksum path construction. (Tsz Wo
    (Nicholas) Sze via cdouglas)

    HADOOP-4674. Fix fs help messages for -test, -text, -tail, -stat 
    and -touchz options.  (Ravi Phulari via szetszwo)

    HADOOP-5718. Remove the check for the default queue in capacity scheduler.
    (Sreekanth Ramakrishnan via yhemanth)

    HADOOP-5719. Remove jobs that failed initialization from the waiting queue
    in the capacity scheduler. (Sreekanth Ramakrishnan via yhemanth)

    HADOOP-4744. Attaching another fix to the jetty port issue. The TaskTracker
    kills itself if it ever discovers that the port to which jetty is actually
    bound is invalid (-1). (ddas)

    HADOOP-5349. Fixes a problem in LocalDirAllocator to check for the return
    path value that is returned for the case where the file we want to write
    is of an unknown size. (Vinod Kumar Vavilapalli via ddas)

    HADOOP-5636. Prevents a job from going to RUNNING state after it has been
    KILLED (this used to happen when the SetupTask would come back with a 
    success after the job has been killed). (Amar Kamat via ddas)

    HADOOP-5641. Fix a NullPointerException in capacity scheduler's memory
    based scheduling code when jobs get retired. (yhemanth)

    HADOOP-5828. Use absolute path for mapred.local.dir of JobTracker in
    MiniMRCluster. (yhemanth)

    HADOOP-4981. Fix capacity scheduler to schedule speculative tasks 
    correctly in the presence of High RAM jobs.
    (Sreekanth Ramakrishnan via yhemanth)

    HADOOP-5210. Solves a problem in the progress report of the reduce task.
    (Ravi Gummadi via ddas)

    HADOOP-5850. Fixes a problem to do with not being able to jobs with
    0 maps/reduces. (Vinod K V via ddas)

    HADOOP-4626. Correct the API links in hdfs forrest doc so that they
    point to the same version of hadoop.  (szetszwo)

    HADOOP-5883. Fixed tasktracker memory monitoring to account for
    momentary spurts in memory usage due to java's fork() model.
    (yhemanth)

    HADOOP-5539. Fixes a problem to do with not preserving intermediate
    output compression for merged data.
    (Jothi Padmanabhan and Billy Pearson via ddas)

    HADOOP-5932. Fixes a problem in capacity scheduler in computing
    available memory on a tasktracker.
    (Vinod Kumar Vavilapalli via yhemanth)

    HADOOP-5908. Fixes a problem to do with ArithmeticException in the 
    JobTracker when there are jobs with 0 maps. (Amar Kamat via ddas)

    HADOOP-5924. Fixes a corner case problem to do with job recovery with
    empty history files. Also, after a JT restart, sends KillTaskAction to 
    tasks that report back but the corresponding job hasn't been initialized
    yet. (Amar Kamat via ddas)

    HADOOP-5882. Fixes a reducer progress update problem for new mapreduce
    api. (Amareshwari Sriramadasu via sharad)

    HADOOP-5746. Fixes a corner case problem in Streaming, where if an exception
    happens in MROutputThread after the last call to the map/reduce method, the 
    exception goes undetected. (Amar Kamat via ddas)

    HADOOP-5884. Fixes accounting in capacity scheduler so that high RAM jobs
    take more slots. (Vinod Kumar Vavilapalli via yhemanth)

    HADOOP-5937. Correct a safemode message in FSNamesystem.  (Ravi Phulari
    via szetszwo)

    HADOOP-5869. Fix bug in assignment of setup / cleanup task that was
    causing TestQueueCapacities to fail.
    (Sreekanth Ramakrishnan via yhemanth)

    HADOOP-5921. Fixes a problem in the JobTracker where it sometimes never used
    to come up due to a system file creation on JobTracker's system-dir failing. 
    This problem would sometimes show up only when the FS for the system-dir 
    (usually HDFS) is started at nearly the same time as the JobTracker. 
    (Amar Kamat via ddas)

    HADOOP-5920. Fixes a testcase failure for TestJobHistory. 
    (Amar Kamat via ddas)

    HADOOP-6139. Fix the FsShell help messages for rm and rmr.  (Jakob Homan
    via szetszwo)

    HADOOP-6145. Fix FsShell rm/rmr error messages when there is a FNFE.
    (Jakob Homan via szetszwo)

    HADOOP-6150. Users should be able to instantiate comparator using TFile
    API. (Hong Tang via rangadi)

Release 0.20.0 - 2009-04-15

  INCOMPATIBLE CHANGES

    HADOOP-4210. Fix findbugs warnings for equals implementations of mapred ID
    classes. Removed public, static ID::read and ID::forName; made ID an
    abstract class. (Suresh Srinivas via cdouglas)

    HADOOP-4253. Fix various warnings generated by findbugs. 
    Following deprecated methods in RawLocalFileSystem are removed:
  	  public String getName()
  	  public void lock(Path p, boolean shared)
  	  public void release(Path p) 
    (Suresh Srinivas via johan)

    HADOOP-4618. Move http server from FSNamesystem into NameNode.
    FSNamesystem.getNameNodeInfoPort() is removed.
    FSNamesystem.getDFSNameNodeMachine() and FSNamesystem.getDFSNameNodePort()
      replaced by FSNamesystem.getDFSNameNodeAddress().
    NameNode(bindAddress, conf) is removed.
    (shv)

    HADOOP-4567. GetFileBlockLocations returns the NetworkTopology
    information of the machines where the blocks reside. (dhruba)

    HADOOP-4435. The JobTracker WebUI displays the amount of heap memory 
    in use. (dhruba)

    HADOOP-4628. Move Hive into a standalone subproject. (omalley)

    HADOOP-4188. Removes task's dependency on concrete filesystems.
    (Sharad Agarwal via ddas)

    HADOOP-1650. Upgrade to Jetty 6. (cdouglas)

    HADOOP-3986. Remove static Configuration from JobClient. (Amareshwari
    Sriramadasu via cdouglas)
      JobClient::setCommandLineConfig is removed
      JobClient::getCommandLineConfig is removed
      JobShell, TestJobShell classes are removed

    HADOOP-4422. S3 file systems should not create bucket.
    (David Phillips via tomwhite)

    HADOOP-4035. Support memory based scheduling in capacity scheduler.
    (Vinod Kumar Vavilapalli via yhemanth)

    HADOOP-3497. Fix bug in overly restrictive file globbing with a
    PathFilter. (tomwhite)

    HADOOP-4445. Replace running task counts with running task
    percentage in capacity scheduler UI. (Sreekanth Ramakrishnan via
    yhemanth)

    HADOOP-4631. Splits the configuration into three parts - one for core,
    one for mapred and the last one for HDFS. (Sharad Agarwal via cdouglas)

    HADOOP-3344. Fix libhdfs build to use autoconf and build the same
    architecture (32 vs 64 bit) of the JVM running Ant.  The libraries for
    pipes, utils, and libhdfs are now all in c++/<os_osarch_jvmdatamodel>/lib. 
    (Giridharan Kesavan via nigel)

    HADOOP-4874. Remove LZO codec because of licensing issues. (omalley)

    HADOOP-4970. The full path name of a file is preserved inside Trash.
    (Prasad Chakka via dhruba)

    HADOOP-4103. NameNode keeps a count of missing blocks. It warns on 
    WebUI if there are such blocks. '-report' and '-metaSave' have extra
    info to track such blocks. (Raghu Angadi)

    HADOOP-4783. Change permissions on history files on the jobtracker
    to be only group readable instead of world readable.
    (Amareshwari Sriramadasu via yhemanth)

  NEW FEATURES

    HADOOP-4575. Add a proxy service for relaying HsftpFileSystem requests.
    Includes client authentication via user certificates and config-based
    access control. (Kan Zhang via cdouglas)

    HADOOP-4661. Add DistCh, a new tool for distributed ch{mod,own,grp}.
    (szetszwo)

    HADOOP-4709. Add several new features and bug fixes to Chukwa.
      Added Hadoop Infrastructure Care Center (UI for visualize data collected
                                               by Chukwa)
      Added FileAdaptor for streaming small file in one chunk
      Added compression to archive and demux output
      Added unit tests and validation for agent, collector, and demux map 
        reduce job
      Added database loader for loading demux output (sequence file) to jdbc 
        connected database
      Added algorithm to distribute collector load more evenly
    (Jerome Boulon, Eric Yang, Andy Konwinski, Ariel Rabkin via cdouglas)

    HADOOP-4179. Add Vaidya tool to analyze map/reduce job logs for performanc
    problems. (Suhas Gogate via omalley)

    HADOOP-4029. Add NameNode storage information to the dfshealth page and
    move DataNode information to a separated page. (Boris Shkolnik via
    szetszwo)

    HADOOP-4348. Add service-level authorization for Hadoop. (acmurthy) 

    HADOOP-4826. Introduce admin command saveNamespace. (shv)

    HADOOP-3063  BloomMapFile - fail-fast version of MapFile for sparsely
    populated key space (Andrzej Bialecki via stack)

    HADOOP-1230. Add new map/reduce API and deprecate the old one. Generally,
    the old code should work without problem. The new api is in 
    org.apache.hadoop.mapreduce and the old classes in org.apache.hadoop.mapred
    are deprecated. Differences in the new API:
      1. All of the methods take Context objects that allow us to add new
         methods without breaking compatability.
      2. Mapper and Reducer now have a "run" method that is called once and
         contains the control loop for the task, which lets applications
         replace it.
      3. Mapper and Reducer by default are Identity Mapper and Reducer.
      4. The FileOutputFormats use part-r-00000 for the output of reduce 0 and
         part-m-00000 for the output of map 0.
      5. The reduce grouping comparator now uses the raw compare instead of 
         object compare.
      6. The number of maps in FileInputFormat is controlled by min and max
         split size rather than min size and the desired number of maps.
      (omalley)
    
    HADOOP-3305.  Use Ivy to manage dependencies.  (Giridharan Kesavan
    and Steve Loughran via cutting)

  IMPROVEMENTS

    HADOOP-4749. Added a new counter REDUCE_INPUT_BYTES. (Yongqiang He via 
    zshao)

    HADOOP-4234. Fix KFS "glue" layer to allow applications to interface
    with multiple KFS metaservers. (Sriram Rao via lohit)

    HADOOP-4245. Update to latest version of KFS "glue" library jar. 
    (Sriram Rao via lohit)

    HADOOP-4244. Change test-patch.sh to check Eclipse classpath no matter
    it is run by Hudson or not. (szetszwo)

    HADOOP-3180. Add name of missing class to WritableName.getClass 
    IOException. (Pete Wyckoff via omalley)

    HADOOP-4178. Make the capacity scheduler's default values configurable.
    (Sreekanth Ramakrishnan via omalley)

    HADOOP-4262. Generate better error message when client exception has null
    message. (stevel via omalley)

    HADOOP-4226. Refactor and document LineReader to make it more readily
    understandable. (Yuri Pradkin via cdouglas)
    
    HADOOP-4238. When listing jobs, if scheduling information isn't available 
    print NA instead of empty output. (Sreekanth Ramakrishnan via johan)

    HADOOP-4284. Support filters that apply to all requests, or global filters,
    to HttpServer. (Kan Zhang via cdouglas)
    
    HADOOP-4276. Improve the hashing functions and deserialization of the 
    mapred ID classes. (omalley)

    HADOOP-4485. Add a compile-native ant task, as a shorthand. (enis)

    HADOOP-4454. Allow # comments in slaves file. (Rama Ramasamy via omalley)

    HADOOP-3461. Remove hdfs.StringBytesWritable. (szetszwo)

    HADOOP-4437. Use Halton sequence instead of java.util.Random in 
    PiEstimator. (szetszwo)

    HADOOP-4572. Change INode and its sub-classes to package private. 
    (szetszwo)

    HADOOP-4187. Does a runtime lookup for JobConf/JobConfigurable, and if 
    found, invokes the appropriate configure method. (Sharad Agarwal via ddas)

    HADOOP-4453. Improve ssl configuration and handling in HsftpFileSystem,
    particularly when used with DistCp. (Kan Zhang via cdouglas)

    HADOOP-4583. Several code optimizations in HDFS.  (Suresh Srinivas via
    szetszwo)

    HADOOP-3923. Remove org.apache.hadoop.mapred.StatusHttpServer.  (szetszwo)
    
    HADOOP-4622. Explicitly specify interpretor for non-native
    pipes binaries. (Fredrik Hedberg via johan)
    
    HADOOP-4505. Add a unit test to test faulty setup task and cleanup
    task killing the job. (Amareshwari Sriramadasu via johan)

    HADOOP-4608. Don't print a stack trace when the example driver gets an
    unknown program to run. (Edward Yoon via omalley)

    HADOOP-4645. Package HdfsProxy contrib project without the extra level
    of directories. (Kan Zhang via omalley)

    HADOOP-4126. Allow access to HDFS web UI on EC2 (tomwhite via omalley)

    HADOOP-4612. Removes RunJar's dependency on JobClient.
    (Sharad Agarwal via ddas)

    HADOOP-4185. Adds setVerifyChecksum() method to FileSystem.
    (Sharad Agarwal via ddas)

    HADOOP-4523. Prevent too many tasks scheduled on a node from bringing
    it down by monitoring for cumulative memory usage across tasks.
    (Vinod Kumar Vavilapalli via yhemanth)

    HADOOP-4640. Adds an input format that can split lzo compressed
    text files. (johan)
    
    HADOOP-4666. Launch reduces only after a few maps have run in the 
    Fair Scheduler. (Matei Zaharia via johan)    

    HADOOP-4339. Remove redundant calls from FileSystem/FsShell when
    generating/processing ContentSummary. (David Phillips via cdouglas)

    HADOOP-2774. Add counters tracking records spilled to disk in MapTask and
    ReduceTask. (Ravi Gummadi via cdouglas)

    HADOOP-4513. Initialize jobs asynchronously in the capacity scheduler.
    (Sreekanth Ramakrishnan via yhemanth)

    HADOOP-4649. Improve abstraction for spill indices. (cdouglas)

    HADOOP-3770. Add gridmix2, an iteration on the gridmix benchmark. (Runping
    Qi via cdouglas)

    HADOOP-4708. Add support for dfsadmin commands in TestCLI. (Boris Shkolnik
    via cdouglas)

    HADOOP-4758. Add a splitter for metrics contexts to support more than one
    type of collector. (cdouglas)

    HADOOP-4722. Add tests for dfsadmin quota error messages. (Boris Shkolnik
    via cdouglas)

    HADOOP-4690.  fuse-dfs - create source file/function + utils + config +
    main source files. (pete wyckoff via mahadev)

    HADOOP-3750. Fix and enforce module dependencies. (Sharad Agarwal via
    tomwhite)

    HADOOP-4747. Speed up FsShell::ls by removing redundant calls to the
    filesystem. (David Phillips via cdouglas)

    HADOOP-4305. Improves the blacklisting strategy, whereby, tasktrackers
    that are blacklisted are not given tasks to run from other jobs, subject
    to the following conditions (all must be met):
    1) The TaskTracker has been blacklisted by at least 4 jobs (configurable)
    2) The TaskTracker has been blacklisted 50% more number of times than
       the average (configurable)
    3) The cluster has less than 50% trackers blacklisted
    Once in 24 hours, a TaskTracker blacklisted for all jobs is given a chance.
    Restarting the TaskTracker moves it out of the blacklist.
    (Amareshwari Sriramadasu via ddas)

    HADOOP-4688. Modify the MiniMRDFSSort unit test to spill multiple times,
    exercising the map-side merge code. (cdouglas)

    HADOOP-4737. Adds the KILLED notification when jobs get killed.
    (Amareshwari Sriramadasu via ddas)

    HADOOP-4728. Add a test exercising different namenode configurations.
    (Boris Shkolnik via cdouglas)

    HADOOP-4807. Adds JobClient commands to get the active/blacklisted tracker
    names. Also adds commands to display running/completed task attempt IDs. 
    (ddas)

    HADOOP-4699. Remove checksum validation from map output servlet. (cdouglas)

    HADOOP-4838. Added a registry to automate metrics and mbeans management.
    (Sanjay Radia via acmurthy) 

    HADOOP-3136. Fixed the default scheduler to assign multiple tasks to each 
    tasktracker per heartbeat, when feasible. To ensure locality isn't hurt 
    too badly, the scheudler will not assign more than one off-switch task per 
    heartbeat. The heartbeat interval is also halved since the task-tracker is 
    fixed to no longer send out heartbeats on each task completion. A 
    slow-start for scheduling reduces is introduced to ensure that reduces 
    aren't started till sufficient number of maps are done, else reduces of 
    jobs whose maps aren't scheduled might swamp the cluster.
    Configuration changes to mapred-default.xml:
      add mapred.reduce.slowstart.completed.maps 
    (acmurthy)

    HADOOP-4545. Add example and test case of secondary sort for the reduce.
    (omalley)

    HADOOP-4753. Refactor gridmix2 to reduce code duplication. (cdouglas)

    HADOOP-4909. Fix Javadoc and make some of the API more consistent in their
    use of the JobContext instead of Configuration. (omalley)

    HADOOP-4920.  Stop storing Forrest output in Subversion. (cutting)

    HADOOP-4948. Add parameters java5.home and forrest.home to the ant commands
    in test-patch.sh.  (Giridharan Kesavan via szetszwo)

    HADOOP-4830. Add end-to-end test cases for testing queue capacities.
    (Vinod Kumar Vavilapalli via yhemanth)

    HADOOP-4980. Improve code layout of capacity scheduler to make it 
    easier to fix some blocker bugs. (Vivek Ratan via yhemanth)

    HADOOP-4916. Make user/location of Chukwa installation configurable by an
    external properties file. (Eric Yang via cdouglas)

    HADOOP-4950. Make the CompressorStream, DecompressorStream, 
    BlockCompressorStream, and BlockDecompressorStream public to facilitate 
    non-Hadoop codecs. (omalley)

    HADOOP-4843. Collect job history and configuration in Chukwa. (Eric Yang
    via cdouglas)

    HADOOP-5030. Build Chukwa RPM to install into configured directory. (Eric
    Yang via cdouglas)
    
    HADOOP-4828. Updates documents to do with configuration (HADOOP-4631).
    (Sharad Agarwal via ddas)

    HADOOP-4939. Adds a test that would inject random failures for tasks in 
    large jobs and would also inject TaskTracker failures. (ddas)

    HADOOP-4944. A configuration file can include other configuration
    files. (Rama Ramasamy via dhruba)

    HADOOP-4804. Provide Forrest documentation for the Fair Scheduler.
    (Sreekanth Ramakrishnan via yhemanth)

    HADOOP-5248. A testcase that checks for the existence of job directory
    after the job completes. Fails if it exists. (ddas)

    HADOOP-4664. Introduces multiple job initialization threads, where the 
    number of threads are configurable via mapred.jobinit.threads.
    (Matei Zaharia and Jothi Padmanabhan via ddas)

    HADOOP-4191. Adds a testcase for JobHistory. (Ravi Gummadi via ddas)

    HADOOP-5466. Change documenation CSS style for headers and code. (Corinne
    Chandel via szetszwo)

    HADOOP-5275. Add ivy directory and files to built tar.
    (Giridharan Kesavan via nigel)

    HADOOP-5468. Add sub-menus to forrest documentation and make some minor
    edits.  (Corinne Chandel via szetszwo)

    HADOOP-5437. Fix TestMiniMRDFSSort to properly test jvm-reuse. (omalley)

    HADOOP-5521. Removes dependency of TestJobInProgress on RESTART_COUNT 
    JobHistory tag. (Ravi Gummadi via ddas)

  OPTIMIZATIONS

    HADOOP-3293. Fixes FileInputFormat to do provide locations for splits
    based on the rack/host that has the most number of bytes.
    (Jothi Padmanabhan via ddas)

    HADOOP-4683. Fixes Reduce shuffle scheduler to invoke
    getMapCompletionEvents in a separate thread. (Jothi Padmanabhan
    via ddas)

  BUG FIXES

    HADOOP-4204. Fix findbugs warnings related to unused variables, naive
    Number subclass instantiation, Map iteration, and badly scoped inner
    classes. (Suresh Srinivas via cdouglas)

    HADOOP-4207. Update derby jar file to release 10.4.2 release.
    (Prasad Chakka via dhruba)

    HADOOP-4325. SocketInputStream.read() should return -1 in case EOF.
    (Raghu Angadi)

    HADOOP-4408. FsAction functions need not create new objects. (cdouglas)

    HADOOP-4440.  TestJobInProgressListener tests for jobs killed in queued 
    state (Amar Kamat via ddas)

    HADOOP-4346. Implement blocking connect so that Hadoop is not affected
    by selector problem with JDK default implementation. (Raghu Angadi)

    HADOOP-4388. If there are invalid blocks in the transfer list, Datanode
    should handle them and keep transferring the remaining blocks.  (Suresh
    Srinivas via szetszwo)

    HADOOP-4587. Fix a typo in Mapper javadoc.  (Koji Noguchi via szetszwo)

    HADOOP-4530. In fsck, HttpServletResponse sendError fails with
    IllegalStateException. (hairong)

    HADOOP-4377. Fix a race condition in directory creation in
    NativeS3FileSystem. (David Phillips via cdouglas)

    HADOOP-4621. Fix javadoc warnings caused by duplicate jars. (Kan Zhang via
    cdouglas)

    HADOOP-4566. Deploy new hive code to support more types.
    (Zheng Shao via dhruba)

    HADOOP-4571. Add chukwa conf files to svn:ignore list. (Eric Yang via
    szetszwo)

    HADOOP-4589. Correct PiEstimator output messages and improve the code
    readability. (szetszwo)

    HADOOP-4650. Correct a mismatch between the default value of
    local.cache.size in the config and the source. (Jeff Hammerbacher via
    cdouglas)

    HADOOP-4606. Fix cygpath error if the log directory does not exist.
    (szetszwo via omalley)

    HADOOP-4141. Fix bug in ScriptBasedMapping causing potential infinite
    loop on misconfigured hadoop-site. (Aaron Kimball via tomwhite)

    HADOOP-4691. Correct a link in the javadoc of IndexedSortable. (szetszwo)

    HADOOP-4598. '-setrep' command skips under-replicated blocks. (hairong)

    HADOOP-4429. Set defaults for user, group in UnixUserGroupInformation so
    login fails more predictably when misconfigured. (Alex Loddengaard via
    cdouglas)

    HADOOP-4676. Fix broken URL in blacklisted tasktrackers page. (Amareshwari
    Sriramadasu via cdouglas)

    HADOOP-3422  Ganglia counter metrics are all reported with the metric
    name "value", so the counter values can not be seen. (Jason Attributor
    and Brian Bockelman via stack)

    HADOOP-4704. Fix javadoc typos "the the". (szetszwo)

    HADOOP-4677. Fix semantics of FileSystem::getBlockLocations to return
    meaningful values. (Hong Tang via cdouglas)

    HADOOP-4669. Use correct operator when evaluating whether access time is
    enabled (Dhruba Borthakur via cdouglas)

    HADOOP-4732. Pass connection and read timeouts in the correct order when
    setting up fetch in reduce. (Amareshwari Sriramadasu via cdouglas)

    HADOOP-4558. Fix capacity reclamation in capacity scheduler.
    (Amar Kamat via yhemanth)

    HADOOP-4770. Fix rungridmix_2 script to work with RunJar. (cdouglas)

    HADOOP-4738. When using git, the saveVersion script will use only the
    commit hash for the version and not the message, which requires escaping.
    (cdouglas)

    HADOOP-4576. Show pending job count instead of task count in the UI per
    queue in capacity scheduler. (Sreekanth Ramakrishnan via yhemanth)

    HADOOP-4623. Maintain running tasks even if speculative execution is off.
    (Amar Kamat via yhemanth)

    HADOOP-4786. Fix broken compilation error in 
    TestTrackerBlacklistAcrossJobs. (yhemanth)

    HADOOP-4785. Fixes theJobTracker heartbeat to not make two calls to 
    System.currentTimeMillis(). (Amareshwari Sriramadasu via ddas)

    HADOOP-4792. Add generated Chukwa configuration files to version control
    ignore lists. (cdouglas)

    HADOOP-4796. Fix Chukwa test configuration, remove unused components. (Eric
    Yang via cdouglas)

    HADOOP-4708. Add binaries missed in the initial checkin for Chukwa. (Eric
    Yang via cdouglas)

    HADOOP-4805. Remove black list collector from Chukwa Agent HTTP Sender.
    (Eric Yang via cdouglas)

    HADOOP-4837. Move HADOOP_CONF_DIR configuration to chukwa-env.sh (Jerome
    Boulon via cdouglas)

    HADOOP-4825. Use ps instead of jps for querying process status in Chukwa.
    (Eric Yang via cdouglas)

    HADOOP-4844. Fixed javadoc for
    org.apache.hadoop.fs.permission.AccessControlException to document that
    it's deprecated in favour of
    org.apache.hadoop.security.AccessControlException. (acmurthy) 

    HADOOP-4706. Close the underlying output stream in
    IFileOutputStream::close. (Jothi Padmanabhan via cdouglas)

    HADOOP-4855. Fixed command-specific help messages for refreshServiceAcl in
    DFSAdmin and MRAdmin. (acmurthy)

    HADOOP-4820. Remove unused method FSNamesystem::deleteInSafeMode. (Suresh
    Srinivas via cdouglas)

    HADOOP-4698. Lower io.sort.mb to 10 in the tests and raise the junit memory
    limit to 512m from 256m. (Nigel Daley via cdouglas)

    HADOOP-4860. Split TestFileTailingAdapters into three separate tests to
    avoid contention. (Eric Yang via cdouglas)

    HADOOP-3921. Fixed clover (code coverage) target to work with JDK 6.
    (tomwhite via nigel)

    HADOOP-4845. Modify the reduce input byte counter to record only the
    compressed size and add a human-readable label. (Yongqiang He via cdouglas)

    HADOOP-4458. Add a test creating symlinks in the working directory.
    (Amareshwari Sriramadasu via cdouglas)

    HADOOP-4879. Fix org.apache.hadoop.mapred.Counters to correctly define
    Object.equals rather than depend on contentEquals api. (omalley via 
    acmurthy)

    HADOOP-4791. Fix rpm build process for Chukwa. (Eric Yang via cdouglas)

    HADOOP-4771. Correct initialization of the file count for directories 
    with quotas. (Ruyue Ma via shv)

    HADOOP-4878. Fix eclipse plugin classpath file to point to ivy's resolved
    lib directory and added the same to test-patch.sh. (Giridharan Kesavan via
    acmurthy)

    HADOOP-4774. Fix default values of some capacity scheduler configuration
    items which would otherwise not work on a fresh checkout.
    (Sreekanth Ramakrishnan via yhemanth)

    HADOOP-4876. Fix capacity scheduler reclamation by updating count of
    pending tasks correctly. (Sreekanth Ramakrishnan via yhemanth)

    HADOOP-4849. Documentation for Service Level Authorization implemented in
    HADOOP-4348. (acmurthy)

    HADOOP-4827. Replace Consolidator with Aggregator macros in Chukwa (Eric
    Yang via cdouglas)

    HADOOP-4894. Correctly parse ps output in Chukwa jettyCollector.sh. (Ari
    Rabkin via cdouglas)

    HADOOP-4892. Close fds out of Chukwa ExecPlugin. (Ari Rabkin via cdouglas)

    HADOOP-4889. Fix permissions in RPM packaging. (Eric Yang via cdouglas)

    HADOOP-4869. Fixes the TT-JT heartbeat to have an explicit flag for 
    restart apart from the initialContact flag that there was earlier.
    (Amareshwari Sriramadasu via ddas)

    HADOOP-4716. Fixes ReduceTask.java to clear out the mapping between
    hosts and MapOutputLocation upon a JT restart (Amar Kamat via ddas)

    HADOOP-4880. Removes an unnecessary testcase from TestJobTrackerRestart.
    (Amar Kamat via ddas)

    HADOOP-4924. Fixes a race condition in TaskTracker re-init. (ddas)

    HADOOP-4854. Read reclaim capacity interval from capacity scheduler 
    configuration. (Sreekanth Ramakrishnan via yhemanth)

    HADOOP-4896. HDFS Fsck does not load HDFS configuration. (Raghu Angadi)

    HADOOP-4956. Creates TaskStatus for failed tasks with an empty Counters 
    object instead of null. (ddas)

    HADOOP-4979. Fix capacity scheduler to block cluster for failed high
    RAM requirements across task types. (Vivek Ratan via yhemanth)

    HADOOP-4949. Fix native compilation. (Chris Douglas via acmurthy) 

    HADOOP-4787. Fixes the testcase TestTrackerBlacklistAcrossJobs which was
    earlier failing randomly. (Amareshwari Sriramadasu via ddas)

    HADOOP-4914. Add description fields to Chukwa init.d scripts (Eric Yang via
    cdouglas)

    HADOOP-4884. Make tool tip date format match standard HICC format. (Eric
    Yang via cdouglas)

    HADOOP-4925. Make Chukwa sender properties configurable. (Ari Rabkin via
    cdouglas)

    HADOOP-4947. Make Chukwa command parsing more forgiving of whitespace. (Ari
    Rabkin via cdouglas)

    HADOOP-5026. Make chukwa/bin scripts executable in repository. (Andy
    Konwinski via cdouglas)

    HADOOP-4977. Fix a deadlock between the reclaimCapacity and assignTasks
    in capacity scheduler. (Vivek Ratan via yhemanth)

    HADOOP-4988. Fix reclaim capacity to work even when there are queues with
    no capacity. (Vivek Ratan via yhemanth)

    HADOOP-5065. Remove generic parameters from argument to 
    setIn/OutputFormatClass so that it works with SequenceIn/OutputFormat.
    (cdouglas via omalley)

    HADOOP-4818. Pass user config to instrumentation API. (Eric Yang via
    cdouglas)

    HADOOP-4993. Fix Chukwa agent configuration and startup to make it both
    more modular and testable. (Ari Rabkin via cdouglas)

    HADOOP-5048. Fix capacity scheduler to correctly cleanup jobs that are
    killed after initialization, but before running. 
    (Sreekanth Ramakrishnan via yhemanth)

    HADOOP-4671. Mark loop control variables shared between threads as
    volatile. (cdouglas)

    HADOOP-5079. HashFunction inadvertently destroys some randomness
    (Jonathan Ellis via stack)

    HADOOP-4999. A failure to write to FsEditsLog results in 
    IndexOutOfBounds exception. (Boris Shkolnik via rangadi)

    HADOOP-5139. Catch IllegalArgumentException during metrics registration 
    in RPC.  (Hairong Kuang via szetszwo)

    HADOOP-5085. Copying a file to local with Crc throws an exception.
    (hairong)

    HADOOP-5211. Fix check for job completion in TestSetupAndCleanupFailure.
    (enis)

    HADOOP-5254. The Configuration class should be able to work with XML
    parsers that do not support xmlinclude. (Steve Loughran via dhruba)

    HADOOP-4692. Namenode in infinite loop for replicating/deleting corrupt
    blocks. (hairong)

    HADOOP-5255. Fix use of Math.abs to avoid overflow. (Jonathan Ellis via
    cdouglas)

    HADOOP-5269. Fixes a problem to do with tasktracker holding on to 
    FAILED_UNCLEAN or KILLED_UNCLEAN tasks forever. (Amareshwari Sriramadasu
    via ddas) 

    HADOOP-5214. Fixes a ConcurrentModificationException while the Fairshare
    Scheduler accesses the tasktrackers stored by the JobTracker.
    (Rahul Kumar Singh via yhemanth)

    HADOOP-5233. Addresses the three issues - Race condition in updating
    status, NPE in TaskTracker task localization when the conf file is missing
    (HADOOP-5234) and NPE in handling KillTaskAction of a cleanup task 
    (HADOOP-5235). (Amareshwari Sriramadasu via ddas)

    HADOOP-5247. Introduces a broadcast of KillJobAction to all trackers when
    a job finishes. This fixes a bunch of problems to do with NPE when a 
    completed job is not in memory and a tasktracker comes to the jobtracker 
    with a status report of a task belonging to that job. (Amar Kamat via ddas)

    HADOOP-5282. Fixed job history logs for task attempts that are
    failed by the JobTracker, say due to lost task trackers. (Amar
    Kamat via yhemanth)

    HADOOP-5241. Fixes a bug in disk-space resource estimation. Makes
    the estimation formula linear where blowUp =
    Total-Output/Total-Input. (Sharad Agarwal via ddas)

    HADOOP-5142. Fix MapWritable#putAll to store key/value classes. 
    (Do??acan G??ney via enis)

    HADOOP-4744. Workaround for jetty6 returning -1 when getLocalPort
    is invoked on the connector. The workaround patch retries a few
    times before failing.  (Jothi Padmanabhan via yhemanth)

    HADOOP-5280. Adds a check to prevent a task state transition from
    FAILED to any of UNASSIGNED, RUNNING, COMMIT_PENDING or
    SUCCEEDED. (ddas)

    HADOOP-5272. Fixes a problem to do with detecting whether an
    attempt is the first attempt of a Task. This affects JobTracker
    restart. (Amar Kamat via ddas)

    HADOOP-5306. Fixes a problem to do with logging/parsing the http port of a 
    lost tracker. Affects JobTracker restart. (Amar Kamat via ddas)

    HADOOP-5111. Fix Job::set* methods to work with generics. (cdouglas)

    HADOOP-5274. Fix gridmix2 dependency on wordcount example. (cdouglas)

    HADOOP-5145. Balancer sometimes runs out of memory after running
    days or weeks.  (hairong)

    HADOOP-5338. Fix jobtracker restart to clear task completion
    events cached by tasktrackers forcing them to fetch all events
    afresh, thus avoiding missed task completion events on the
    tasktrackers. (Amar Kamat via yhemanth)

    HADOOP-4695. Change TestGlobalFilter so that it allows a web page to be
    filtered more than once for a single access.  (Kan Zhang via szetszwo) 

    HADOOP-5298. Change TestServletFilter so that it allows a web page to be
    filtered more than once for a single access.  (szetszwo) 

    HADOOP-5432. Disable ssl during unit tests in hdfsproxy, as it is unused
    and causes failures. (cdouglas)

    HADOOP-5416. Correct the shell command "fs -test" forrest doc description.
    (Ravi Phulari via szetszwo) 

    HADOOP-5327. Fixed job tracker to remove files from system directory on
    ACL check failures and also check ACLs on restart.
    (Amar Kamat via yhemanth)

    HADOOP-5395. Change the exception message when a job is submitted to an
    invalid queue. (Rahul Kumar Singh via yhemanth)

    HADOOP-5276. Fixes a problem to do with updating the start time of
    a task when the tracker that ran the task is lost. (Amar Kamat via
    ddas)

    HADOOP-5278. Fixes a problem to do with logging the finish time of
    a task during recovery (after a JobTracker restart). (Amar Kamat
    via ddas)

    HADOOP-5490. Fixes a synchronization problem in the
    EagerTaskInitializationListener class. (Jothi Padmanabhan via
    ddas)

    HADOOP-5493. The shuffle copier threads return the codecs back to
    the pool when the shuffle completes. (Jothi Padmanabhan via ddas)

    HADOOP-5414. Fixes IO exception while executing hadoop fs -touchz
    fileName by making sure that lease renewal thread exits before dfs
    client exits.  (hairong)

    HADOOP-5103. FileInputFormat now reuses the clusterMap network
    topology object and that brings down the log messages in the
    JobClient to do with NetworkTopology.add significantly. (Jothi
    Padmanabhan via ddas)

    HADOOP-5483. Fixes a problem in the Directory Cleanup Thread due to which
    TestMiniMRWithDFS sometimes used to fail. (ddas) 

    HADOOP-5281. Prevent sharing incompatible ZlibCompressor instances between
    GzipCodec and DefaultCodec. (cdouglas)

    HADOOP-5463. Balancer throws "Not a host:port pair" unless port is
    specified in fs.default.name. (Stuart White via hairong)

    HADOOP-5514. Fix JobTracker metrics and add metrics for wating, failed
    tasks. (cdouglas)

    HADOOP-5516. Fix NullPointerException in TaskMemoryManagerThread
    that comes when monitored processes disappear when the thread is
    running.  (Vinod Kumar Vavilapalli via yhemanth)

    HADOOP-5382. Support combiners in the new context object API. (omalley)

    HADOOP-5471. Fixes a problem to do with updating the log.index file in the 
    case where a cleanup task is run. (Amareshwari Sriramadasu via ddas)

    HADOOP-5534. Fixed a deadlock in Fair scheduler's servlet.
    (Rahul Kumar Singh via yhemanth)

    HADOOP-5328. Fixes a problem in the renaming of job history files during 
    job recovery. (Amar Kamat via ddas)

    HADOOP-5417. Don't ignore InterruptedExceptions that happen when calling 
    into rpc. (omalley)

    HADOOP-5320. Add a close() in TestMapReduceLocal.  (Jothi Padmanabhan
    via szetszwo)

    HADOOP-5520. Fix a typo in disk quota help message.  (Ravi Phulari
    via szetszwo)

    HADOOP-5519. Remove claims from mapred-default.xml that prime numbers
    of tasks are helpful.  (Owen O'Malley via szetszwo)

    HADOOP-5484. TestRecoveryManager fails wtih FileAlreadyExistsException.
    (Amar Kamat via hairong)

    HADOOP-5564. Limit the JVM heap size in the java command for initializing
    JAVA_PLATFORM.  (Suresh Srinivas via szetszwo)

    HADOOP-5565. Add API for failing/finalized jobs to the JT metrics
    instrumentation. (Jerome Boulon via cdouglas)

    HADOOP-5390. Remove duplicate jars from tarball, src from binary tarball
    added by hdfsproxy. (Zhiyong Zhang via cdouglas)

    HADOOP-5066. Building binary tarball should not build docs/javadocs, copy
    src, or run jdiff. (Giridharan Kesavan via cdouglas)

    HADOOP-5459. Fix undetected CRC errors where intermediate output is closed
    before it has been completely consumed. (cdouglas)

    HADOOP-5571. Remove widening primitive conversion in TupleWritable mask
    manipulation. (Jingkei Ly via cdouglas)

    HADOOP-5588. Remove an unnecessary call to listStatus(..) in
    FileSystem.globStatusInternal(..).  (Hairong Kuang via szetszwo)

    HADOOP-5473. Solves a race condition in killing a task - the state is KILLED
    if there is a user request pending to kill the task and the TT reported
    the state as SUCCESS. (Amareshwari Sriramadasu via ddas)

    HADOOP-5576. Fix LocalRunner to work with the new context object API in
    mapreduce. (Tom White via omalley)

    HADOOP-4374. Installs a shutdown hook in the Task JVM so that log.index is
    updated before the JVM exits. Also makes the update to log.index atomic.
    (Ravi Gummadi via ddas)

    HADOOP-5577. Add a verbose flag to mapreduce.Job.waitForCompletion to get
    the running job's information printed to the user's stdout as it runs.
    (omalley)

    HADOOP-5607. Fix NPE in TestCapacityScheduler. (cdouglas)

    HADOOP-5605. All the replicas incorrectly got marked as corrupt. (hairong)

    HADOOP-5337. JobTracker, upon restart, now waits for the TaskTrackers to
    join back before scheduling new tasks. This fixes race conditions associated
    with greedy scheduling as was the case earlier. (Amar Kamat via ddas) 

    HADOOP-5227. Fix distcp so -update and -delete can be meaningfully
    combined. (Tsz Wo (Nicholas), SZE via cdouglas)

    HADOOP-5305. Increase number of files and print debug messages in
    TestCopyFiles.  (szetszwo)

    HADOOP-5548. Add synchronization for JobTracker methods in RecoveryManager.
    (Amareshwari Sriramadasu via sharad)

    HADOOP-3810. NameNode seems unstable on a cluster with little space left.
    (hairong)

    HADOOP-5068. Fix NPE in TestCapacityScheduler.  (Vinod Kumar Vavilapalli
    via szetszwo)

    HADOOP-5585. Clear FileSystem statistics between tasks when jvm-reuse
    is enabled. (omalley)

    HADOOP-5394. JobTracker might schedule 2 attempts of the same task 
    with the same attempt id across restarts. (Amar Kamat via sharad)

    HADOOP-5645. After HADOOP-4920 we need a place to checkin
    releasenotes.html. (nigel)

Release 0.19.2 - 2009-06-30

  BUG FIXES

    HADOOP-5154. Fixes a deadlock in the fairshare scheduler. 
    (Matei Zaharia via yhemanth)
   
    HADOOP-5146. Fixes a race condition that causes LocalDirAllocator to miss
    files.  (Devaraj Das via yhemanth)

    HADOOP-4638. Fixes job recovery to not crash the job tracker for problems
    with a single job file. (Amar Kamat via yhemanth)

    HADOOP-5384. Fix a problem that DataNodeCluster creates blocks with
    generationStamp == 1.  (szetszwo)

    HADOOP-5376. Fixes the code handling lost tasktrackers to set the task state
    to KILLED_UNCLEAN only for relevant type of tasks.
    (Amareshwari Sriramadasu via yhemanth)

    HADOOP-5285. Fixes the issues - (1) obtainTaskCleanupTask checks whether job is
    inited before trying to lock the JobInProgress (2) Moves the CleanupQueue class
    outside the TaskTracker and makes it a generic class that is used by the 
    JobTracker also for deleting the paths on the job's output fs. (3) Moves the
    references to completedJobStore outside the block where the JobTracker is locked.
    (ddas)

    HADOOP-5392. Fixes a problem to do with JT crashing during recovery when
    the job files are garbled. (Amar Kamat via ddas)

    HADOOP-5332. Appending to files is not allowed (by default) unless
    dfs.support.append is set to true. (dhruba)

    HADOOP-5333. libhdfs supports appending to files. (dhruba)

    HADOOP-3998. Fix dfsclient exception when JVM is shutdown. (dhruba)

    HADOOP-5440. Fixes a problem to do with removing a taskId from the list
    of taskIds that the TaskTracker's TaskMemoryManager manages.
    (Amareshwari Sriramadasu via ddas)
 
    HADOOP-5446. Restore TaskTracker metrics. (cdouglas)

    HADOOP-5449. Fixes the history cleaner thread. 
    (Amareshwari Sriramadasu via ddas)

    HADOOP-5479. NameNode should not send empty block replication request to
    DataNode. (hairong)

    HADOOP-5259. Job with output hdfs:/user/<username>/outputpath (no 
    authority) fails with Wrong FS. (Doug Cutting via hairong)

    HADOOP-5522. Documents the setup/cleanup tasks in the mapred tutorial.
    (Amareshwari Sriramadasu via ddas)

    HADOOP-5549. ReplicationMonitor should schedule both replication and
    deletion work in one iteration. (hairong)

    HADOOP-5554. DataNodeCluster and CreateEditsLog should create blocks with
    the same generation stamp value. (hairong via szetszwo)

    HADOOP-5231. Clones the TaskStatus before passing it to the JobInProgress.
    (Amareshwari Sriramadasu via ddas)

    HADOOP-4719. Fix documentation of 'ls' format for FsShell. (Ravi Phulari
    via cdouglas)

    HADOOP-5374. Fixes a NPE problem in getTasksToSave method.
    (Amareshwari Sriramadasu via ddas)

    HADOOP-4780. Cache the size of directories in DistributedCache, avoiding
    long delays in recalculating it. (He Yongqiang via cdouglas)

    HADOOP-5551. Prevent directory destruction on file create.
    (Brian Bockelman via shv)

    HADOOP-5671. Fix FNF exceptions when copying from old versions of
    HftpFileSystem. (Tsz Wo (Nicholas), SZE via cdouglas)

    HADOOP-5213. Fix Null pointer exception caused when bzip2compression 
    was used and user closed a output stream without writing any data.
    (Zheng Shao via dhruba)

    HADOOP-5579. Set errno correctly in libhdfs for permission, quota, and FNF
    conditions. (Brian Bockelman via cdouglas)

    HADOOP-5816. Fixes a problem in the KeyFieldBasedComparator to do with
    ArrayIndexOutOfBounds exception. (He Yongqiang via ddas)

    HADOOP-5951. Add Apache license header to StorageInfo.java.  (Suresh
    Srinivas via szetszwo)

Release 0.19.1 - 2009-02-23 

  IMPROVEMENTS

    HADOOP-4739. Fix spelling and grammar, improve phrasing of some sections in
    mapred tutorial. (Vivek Ratan via cdouglas)

    HADOOP-3894. DFSClient logging improvements. (Steve Loughran via shv)

    HADOOP-5126. Remove empty file BlocksWithLocations.java (shv)

    HADOOP-5127. Remove public methods in FSDirectory. (Jakob Homan via shv)

  BUG FIXES

    HADOOP-4697. Fix getBlockLocations in KosmosFileSystem to handle multiple
    blocks correctly. (Sriram Rao via cdouglas)

    HADOOP-4420. Add null checks for job, caused by invalid job IDs.
    (Aaron Kimball via tomwhite)

    HADOOP-4632. Fix TestJobHistoryVersion to use test.build.dir instead of the
    current workding directory for scratch space. (Amar Kamat via cdouglas)

    HADOOP-4508. Fix FSDataOutputStream.getPos() for append. (dhruba via
    szetszwo)

    HADOOP-4727. Fix a group checking bug in fill_stat_structure(...) in
    fuse-dfs.  (Brian Bockelman via szetszwo)

    HADOOP-4836. Correct typos in mapred related documentation.  (Jord? Polo
    via szetszwo)

    HADOOP-4821. Usage description in the Quotas guide documentations are
    incorrect. (Boris Shkolnik via hairong)

    HADOOP-4847. Moves the loading of OutputCommitter to the Task.
    (Amareshwari Sriramadasu via ddas)

    HADOOP-4966. Marks completed setup tasks for removal. 
    (Amareshwari Sriramadasu via ddas)

    HADOOP-4982. TestFsck should run in Eclipse. (shv)

    HADOOP-5008. TestReplication#testPendingReplicationRetry leaves an opened
    fd unclosed. (hairong)

    HADOOP-4906. Fix TaskTracker OOM by keeping a shallow copy of JobConf in
    TaskTracker.TaskInProgress. (Sharad Agarwal via acmurthy) 

    HADOOP-4918. Fix bzip2 compression to work with Sequence Files.
    (Zheng Shao via dhruba).

    HADOOP-4965. TestFileAppend3 should close FileSystem. (shv)

    HADOOP-4967. Fixes a race condition in the JvmManager to do with killing
    tasks. (ddas)

    HADOOP-5009. DataNode#shutdown sometimes leaves data block scanner
    verification log unclosed. (hairong)

    HADOOP-5086. Use the appropriate FileSystem for trash URIs. (cdouglas)
    
    HADOOP-4955. Make DBOutputFormat us column names from setOutput().
    (Kevin Peterson via enis) 

    HADOOP-4862. Minor : HADOOP-3678 did not remove all the cases of 
    spurious IOExceptions logged by DataNode. (Raghu Angadi) 

    HADOOP-5034. NameNode should send both replication and deletion requests
    to DataNode in one reply to a heartbeat. (hairong)

    HADOOP-4759. Removes temporary output directory for failed and killed
    tasks  by launching special CLEANUP tasks for the same.
    (Amareshwari Sriramadasu via ddas)

    HADOOP-5161. Accepted sockets do not get placed in
    DataXceiverServer#childSockets. (hairong)

    HADOOP-5193. Correct calculation of edits modification time. (shv)

    HADOOP-4494. Allow libhdfs to append to files.
    (Pete Wyckoff via dhruba)

    HADOOP-5166. Fix JobTracker restart to work when ACLs are configured
    for the JobTracker. (Amar Kamat via yhemanth).

    HADOOP-5067. Fixes TaskInProgress.java to keep track of count of failed and
    killed tasks correctly. (Amareshwari Sriramadasu via ddas)

    HADOOP-4760. HDFS streams should not throw exceptions when closed twice. 
    (enis)

Release 0.19.0 - 2008-11-18

  INCOMPATIBLE CHANGES

    HADOOP-3595. Remove deprecated methods for mapred.combine.once 
    functionality, which was necessary to providing backwards
    compatible combiner semantics for 0.18. (cdouglas via omalley)

    HADOOP-3667. Remove the following deprecated methods from JobConf:
      addInputPath(Path)
      getInputPaths()
      getMapOutputCompressionType()
      getOutputPath()
      getSystemDir()
      setInputPath(Path)
      setMapOutputCompressionType(CompressionType style)
      setOutputPath(Path)
    (Amareshwari Sriramadasu via omalley)

    HADOOP-3652. Remove deprecated class OutputFormatBase.
    (Amareshwari Sriramadasu via cdouglas)

    HADOOP-2885. Break the hadoop.dfs package into separate packages under
    hadoop.hdfs that reflect whether they are client, server, protocol, 
    etc. DistributedFileSystem and DFSClient have moved and are now 
    considered package private. (Sanjay Radia via omalley)

    HADOOP-2325.  Require Java 6. (cutting)

    HADOOP-372.  Add support for multiple input paths with a different
    InputFormat and Mapper for each path.  (Chris Smith via tomwhite)

    HADOOP-1700.  Support appending to file in HDFS. (dhruba)

    HADOOP-3792. Make FsShell -test consistent with unix semantics, returning
    zero for true and non-zero for false. (Ben Slusky via cdouglas)

    HADOOP-3664. Remove the deprecated method InputFormat.validateInput,
    which is no longer needed. (tomwhite via omalley)

    HADOOP-3549. Give more meaningful errno's in libhdfs. In particular, 
    EACCES is returned for permission problems. (Ben Slusky via omalley)

    HADOOP-4036. ResourceStatus was added to TaskTrackerStatus by HADOOP-3759,
    so increment the InterTrackerProtocol version. (Hemanth Yamijala via 
    omalley)

    HADOOP-3150. Moves task promotion to tasks. Defines a new interface for
    committing output files. Moves job setup to jobclient, and moves jobcleanup
    to a separate task. (Amareshwari Sriramadasu via ddas)

    HADOOP-3446. Keep map outputs in memory during the reduce. Remove
    fs.inmemory.size.mb and replace with properties defining in memory map
    output retention during the shuffle and reduce relative to maximum heap
    usage. (cdouglas)

    HADOOP-3245. Adds the feature for supporting JobTracker restart. Running
    jobs can be recovered from the history file. The history file format has
    been modified to support recovery. The task attempt ID now has the 
    JobTracker start time to disinguish attempts of the same TIP across 
    restarts. (Amar Ramesh Kamat via ddas)

    HADOOP-4007. REMOVE DFSFileInfo - FileStatus is sufficient. 
    (Sanjay Radia via hairong)

    HADOOP-3722. Fixed Hadoop Streaming and Hadoop Pipes to use the Tool
    interface and GenericOptionsParser. (Enis Soztutar via acmurthy) 

    HADOOP-2816. Cluster summary at name node web reports the space
    utilization as:
    Configured Capacity: capacity of all the data directories - Reserved space
    Present Capacity: Space available for dfs,i.e. remaining+used space
    DFS Used%: DFS used space/Present Capacity
    (Suresh Srinivas via hairong)

    HADOOP-3938. Disk space quotas for HDFS. This is similar to namespace
    quotas in 0.18. (rangadi)

    HADOOP-4293. Make Configuration Writable and remove unreleased 
    WritableJobConf. Configuration.write is renamed to writeXml. (omalley)

    HADOOP-4281. Change dfsadmin to report available disk space in a format
    consistent with the web interface as defined in HADOOP-2816. (Suresh
    Srinivas via cdouglas)

    HADOOP-4430. Further change the cluster summary at name node web that was
    changed in HADOOP-2816:
      Non DFS Used - This indicates the disk space taken by non DFS file from
                     the Configured capacity
      DFS Used % - DFS Used % of Configured Capacity 
      DFS Remaining % - Remaing % Configured Capacity available for DFS use
    DFS command line report reflects the same change. Config parameter 
    dfs.datanode.du.pct is no longer used and is removed from the 
    hadoop-default.xml. (Suresh Srinivas via hairong)

    HADOOP-4116. Balancer should provide better resource management. (hairong)

    HADOOP-4599. BlocksMap and BlockInfo made package private. (shv)

  NEW FEATURES

    HADOOP-3341. Allow streaming jobs to specify the field separator for map
    and reduce input and output. The new configuration values are:
      stream.map.input.field.separator
      stream.map.output.field.separator
      stream.reduce.input.field.separator
      stream.reduce.output.field.separator
    All of them default to "\t". (Zheng Shao via omalley)

    HADOOP-3479. Defines the configuration file for the resource manager in 
    Hadoop. You can configure various parameters related to scheduling, such 
    as queues and queue properties here. The properties for a queue follow a
    naming convention,such as, hadoop.rm.queue.queue-name.property-name.
    (Hemanth Yamijala via ddas)

    HADOOP-3149. Adds a way in which map/reducetasks can create multiple 
    outputs. (Alejandro Abdelnur via ddas)

    HADOOP-3714.  Add a new contrib, bash-tab-completion, which enables 
    bash tab completion for the bin/hadoop script. See the README file
    in the contrib directory for the installation. (Chris Smith via enis)

    HADOOP-3730. Adds a new JobConf constructor that disables loading
    default configurations. (Alejandro Abdelnur via ddas)

    HADOOP-3772. Add a new Hadoop Instrumentation api for the JobTracker and
    the TaskTracker, refactor Hadoop Metrics as an implementation of the api.
    (Ari Rabkin via acmurthy) 

    HADOOP-2302. Provides a comparator for numerical sorting of key fields.
    (ddas)

    HADOOP-153. Provides a way to skip bad records. (Sharad Agarwal via ddas)

    HADOOP-657. Free disk space should be modelled and used by the scheduler
    to make scheduling decisions. (Ari Rabkin via omalley)

    HADOOP-3719. Initial checkin of Chukwa, which is a data collection and 
    analysis framework. (Jerome Boulon, Andy Konwinski, Ari Rabkin, 
    and Eric Yang)

    HADOOP-3873. Add -filelimit and -sizelimit options to distcp to cap the
    number of files/bytes copied in a particular run to support incremental
    updates and mirroring. (TszWo (Nicholas), SZE via cdouglas)

    HADOOP-3585. FailMon package for hardware failure monitoring and 
    analysis of anomalies. (Ioannis Koltsidas via dhruba)

    HADOOP-1480. Add counters to the C++ Pipes API. (acmurthy via omalley)

    HADOOP-3854. Add support for pluggable servlet filters in the HttpServers.
    (Tsz Wo (Nicholas) Sze via omalley)

    HADOOP-3759. Provides ability to run memory intensive jobs without 
    affecting other running tasks on the nodes. (Hemanth Yamijala via ddas)

    HADOOP-3746. Add a fair share scheduler. (Matei Zaharia via omalley)

    HADOOP-3754. Add a thrift interface to access HDFS. (dhruba via omalley)

    HADOOP-3828. Provides a way to write skipped records to DFS.
    (Sharad Agarwal via ddas)

    HADOOP-3948. Separate name-node edits and fsimage directories.
    (Lohit Vijayarenu via shv)

    HADOOP-3939. Add an option to DistCp to delete files at the destination
    not present at the source. (Tsz Wo (Nicholas) Sze via cdouglas)

    HADOOP-3601. Add a new contrib module for Hive, which is a sql-like
    query processing tool that uses map/reduce. (Ashish Thusoo via omalley)

    HADOOP-3866. Added sort and multi-job updates in the JobTracker web ui.
    (Craig Weisenfluh via omalley)

    HADOOP-3698. Add access control to control who is allowed to submit or 
    modify jobs in the JobTracker. (Hemanth Yamijala via omalley)

    HADOOP-1869. Support access times for HDFS files. (dhruba)

    HADOOP-3941. Extend FileSystem API to return file-checksums.
    (szetszwo)

    HADOOP-3581. Prevents memory intensive user tasks from taking down 
    nodes. (Vinod K V via ddas)

    HADOOP-3970. Provides a way to recover counters written to JobHistory.
    (Amar Kamat via ddas)

    HADOOP-3702. Adds ChainMapper and ChainReducer classes allow composing
    chains of Maps and Reduces in a single Map/Reduce job, something like 
    MAP+ / REDUCE MAP*. (Alejandro Abdelnur via ddas)

    HADOOP-3445. Add capacity scheduler that provides guaranteed capacities to 
    queues as a percentage of the cluster. (Vivek Ratan via omalley)

    HADOOP-3992. Add a synthetic load generation facility to the test
    directory. (hairong via szetszwo)

    HADOOP-3981. Implement a distributed file checksum algorithm in HDFS
    and change DistCp to use file checksum for comparing src and dst files
    (szetszwo)

    HADOOP-3829. Narrown down skipped records based on user acceptable value.
    (Sharad Agarwal via ddas)

    HADOOP-3930. Add common interfaces for the pluggable schedulers and the
    cli & gui clients. (Sreekanth Ramakrishnan via omalley)

    HADOOP-4176. Implement getFileChecksum(Path) in HftpFileSystem. (szetszwo)

    HADOOP-249. Reuse JVMs across Map-Reduce Tasks. 
    Configuration changes to hadoop-default.xml:
      add mapred.job.reuse.jvm.num.tasks
    (Devaraj Das via acmurthy) 

    HADOOP-4070. Provide a mechanism in Hive for registering UDFs from the
    query language. (tomwhite)

    HADOOP-2536. Implement a JDBC based database input and output formats to
    allow Map-Reduce applications to work with databases. (Fredrik Hedberg and
    Enis Soztutar via acmurthy)

    HADOOP-3019. A new library to support total order partitions.
    (cdouglas via omalley)

    HADOOP-3924. Added a 'KILLED' job status. (Subramaniam Krishnan via
    acmurthy) 

  IMPROVEMENTS

    HADOOP-4205. hive: metastore and ql to use the refactored SerDe library.
    (zshao)

    HADOOP-4106. libhdfs: add time, permission and user attribute support 
    (part 2). (Pete Wyckoff through zshao)

    HADOOP-4104. libhdfs: add time, permission and user attribute support.
    (Pete Wyckoff through zshao)

    HADOOP-3908. libhdfs: better error message if llibhdfs.so doesn't exist.
    (Pete Wyckoff through zshao)

    HADOOP-3732. Delay intialization of datanode block verification till
    the verification thread is started. (rangadi)

    HADOOP-1627. Various small improvements to 'dfsadmin -report' output.
    (rangadi)

    HADOOP-3577. Tools to inject blocks into name node and simulated
    data nodes for testing. (Sanjay Radia via hairong)

    HADOOP-2664. Add a lzop compatible codec, so that files compressed by lzop
    may be processed by map/reduce. (cdouglas via omalley)

    HADOOP-3655. Add additional ant properties to control junit. (Steve 
    Loughran via omalley)

    HADOOP-3543. Update the copyright year to 2008. (cdouglas via omalley)

    HADOOP-3587. Add a unit test for the contrib/data_join framework.
    (cdouglas)

    HADOOP-3402. Add terasort example program (omalley)

    HADOOP-3660. Add replication factor for injecting blocks in simulated
    datanodes. (Sanjay Radia via cdouglas)

    HADOOP-3684. Add a cloning function to the contrib/data_join framework
    permitting users to define a more efficient method for cloning values from
    the reduce than serialization/deserialization. (Runping Qi via cdouglas)

    HADOOP-3478. Improves the handling of map output fetching. Now the
    randomization is by the hosts (and not the map outputs themselves). 
    (Jothi Padmanabhan via ddas)

    HADOOP-3617. Removed redundant checks of accounting space in MapTask and
    makes the spill thread persistent so as to avoid creating a new one for
    each spill. (Chris Douglas via acmurthy)  

    HADOOP-3412. Factor the scheduler out of the JobTracker and make
    it pluggable. (Tom White and Brice Arnould via omalley)

    HADOOP-3756. Minor. Remove unused dfs.client.buffer.dir from 
    hadoop-default.xml. (rangadi)

    HADOOP-3747. Adds counter suport for MultipleOutputs. 
    (Alejandro Abdelnur via ddas)

    HADOOP-3169. LeaseChecker daemon should not be started in DFSClient
    constructor. (TszWo (Nicholas), SZE via hairong)

    HADOOP-3824. Move base functionality of StatusHttpServer to a core
    package. (TszWo (Nicholas), SZE via cdouglas)

    HADOOP-3646. Add a bzip2 compatible codec, so bzip compressed data
    may be processed by map/reduce. (Abdul Qadeer via cdouglas)

    HADOOP-3861. MapFile.Reader and Writer should implement Closeable.
    (tomwhite via omalley)

    HADOOP-3791. Introduce generics into ReflectionUtils. (Chris Smith via
    cdouglas)

    HADOOP-3694. Improve unit test performance by changing
    MiniDFSCluster to listen only on 127.0.0.1.  (cutting)

    HADOOP-3620. Namenode should synchronously resolve a datanode's network
    location when the datanode registers. (hairong)

    HADOOP-3860. NNThroughputBenchmark is extended with rename and delete 
    benchmarks. (shv)
    
    HADOOP-3892. Include unix group name in JobConf. (Matei Zaharia via johan)

    HADOOP-3875. Change the time period between heartbeats to be relative to
    the end of the heartbeat rpc, rather than the start. This causes better
    behavior if the JobTracker is overloaded. (acmurthy via omalley)

    HADOOP-3853. Move multiple input format (HADOOP-372) extension to 
    library package. (tomwhite via johan)

    HADOOP-9. Use roulette scheduling for temporary space when the size
    is not known. (Ari Rabkin via omalley)

    HADOOP-3202. Use recursive delete rather than FileUtil.fullyDelete.
    (Amareshwari Sriramadasu via omalley)

    HADOOP-3368. Remove common-logging.properties from conf. (Steve Loughran 
    via omalley)

    HADOOP-3851. Fix spelling mistake in FSNamesystemMetrics. (Steve Loughran 
    via omalley)

    HADOOP-3780. Remove asynchronous resolution of network topology in the 
    JobTracker (Amar Kamat via omalley)

    HADOOP-3852. Add ShellCommandExecutor.toString method to make nicer
    error messages. (Steve Loughran via omalley)

    HADOOP-3844. Include message of local exception in RPC client failures.
    (Steve Loughran via omalley)

    HADOOP-3935. Split out inner classes from DataNode.java. (johan)

    HADOOP-3905. Create generic interfaces for edit log streams. (shv)

    HADOOP-3062. Add metrics to DataNode and TaskTracker to record network
    traffic for HDFS reads/writes and MR shuffling. (cdouglas)

    HADOOP-3742. Remove HDFS from public java doc and add javadoc-dev for
    generative javadoc for developers. (Sanjay Radia via omalley)

    HADOOP-3944. Improve documentation for public TupleWritable class in 
    join package. (Chris Douglas via enis)

    HADOOP-2330. Preallocate HDFS transaction log to improve performance.
    (dhruba and hairong)

    HADOOP-3965. Convert DataBlockScanner into a package private class. (shv)

    HADOOP-3488. Prevent hadoop-daemon from rsync'ing log files (Stefan 
    Groshupf and Craig Macdonald via omalley)

    HADOOP-3342. Change the kill task actions to require http post instead of 
    get to prevent accidental crawls from triggering it. (enis via omalley)

    HADOOP-3937. Limit the job name in the job history filename to 50 
    characters. (Matei Zaharia via omalley)

    HADOOP-3943. Remove unnecessary synchronization in 
    NetworkTopology.pseudoSortByDistance. (hairong via omalley)

    HADOOP-3498. File globbing alternation should be able to span path
    components. (tomwhite)

    HADOOP-3361. Implement renames for NativeS3FileSystem.
    (Albert Chern via tomwhite)

    HADOOP-3605. Make EC2 scripts show an error message if AWS_ACCOUNT_ID is
    unset. (Al Hoang via tomwhite)

    HADOOP-4147. Remove unused class JobWithTaskContext from class
    JobInProgress. (Amareshwari Sriramadasu via johan)

    HADOOP-4151. Add a byte-comparable interface that both Text and 
    BytesWritable implement. (cdouglas via omalley)

    HADOOP-4174. Move fs image/edit log methods from ClientProtocol to
    NamenodeProtocol. (shv via szetszwo)

    HADOOP-4181. Include a .gitignore and saveVersion.sh change to support
    developing under git. (omalley)

    HADOOP-4186. Factor LineReader out of LineRecordReader. (tomwhite via
    omalley)

    HADOOP-4184. Break the module dependencies between core, hdfs, and 
    mapred. (tomwhite via omalley)

    HADOOP-4075. test-patch.sh now spits out ant commands that it runs.
    (Ramya R via nigel)

    HADOOP-4117. Improve configurability of Hadoop EC2 instances.
    (tomwhite)

    HADOOP-2411. Add support for larger CPU EC2 instance types.
    (Chris K Wensel via tomwhite)

    HADOOP-4083. Changed the configuration attribute queue.name to
    mapred.job.queue.name. (Hemanth Yamijala via acmurthy) 

    HADOOP-4194. Added the JobConf and JobID to job-related methods in
    JobTrackerInstrumentation for better metrics. (Mac Yang via acmurthy) 

    HADOOP-3975. Change test-patch script to report working the dir
    modifications preventing the suite from being run. (Ramya R via cdouglas)

    HADOOP-4124. Added a command-line switch to allow users to set job
    priorities, also allow it to be manipulated via the web-ui. (Hemanth
    Yamijala via acmurthy) 

    HADOOP-2165. Augmented JobHistory to include the URIs to the tasks'
    userlogs. (Vinod Kumar Vavilapalli via acmurthy) 

    HADOOP-4062. Remove the synchronization on the output stream when a
    connection is closed and also remove an undesirable exception when
    a client is stoped while there is no pending RPC request. (hairong)

    HADOOP-4227. Remove the deprecated class org.apache.hadoop.fs.ShellCommand.
    (szetszwo)

    HADOOP-4006. Clean up FSConstants and move some of the constants to
    better places. (Sanjay Radia via rangadi)

    HADOOP-4279. Trace the seeds of random sequences in append unit tests to
    make itermitant failures reproducible. (szetszwo via cdouglas)

    HADOOP-4209. Remove the change to the format of task attempt id by 
    incrementing the task attempt numbers by 1000 when the job restarts.
    (Amar Kamat via omalley)

    HADOOP-4301. Adds forrest doc for the skip bad records feature.
    (Sharad Agarwal via ddas)

    HADOOP-4354. Separate TestDatanodeDeath.testDatanodeDeath() into 4 tests.
    (szetszwo)

    HADOOP-3790. Add more unit tests for testing HDFS file append.  (szetszwo)

    HADOOP-4321. Include documentation for the capacity scheduler. (Hemanth 
    Yamijala via omalley)

    HADOOP-4424. Change menu layout for Hadoop documentation (Boris Shkolnik
    via cdouglas).

    HADOOP-4438. Update forrest documentation to include missing FsShell
    commands. (Suresh Srinivas via cdouglas)

    HADOOP-4105.  Add forrest documentation for libhdfs.
    (Pete Wyckoff via cutting)

    HADOOP-4510. Make getTaskOutputPath public. (Chris Wensel via omalley)

  OPTIMIZATIONS

    HADOOP-3556. Removed lock contention in MD5Hash by changing the 
    singleton MessageDigester by an instance per Thread using 
    ThreadLocal. (Iv?n de Prado via omalley)

    HADOOP-3328. When client is writing data to DFS, only the last 
    datanode in the pipeline needs to verify the checksum. Saves around
    30% CPU on intermediate datanodes. (rangadi)

    HADOOP-3863. Use a thread-local string encoder rather than a static one
    that is protected by a lock. (acmurthy via omalley)

    HADOOP-3864. Prevent the JobTracker from locking up when a job is being
    initialized. (acmurthy via omalley)

    HADOOP-3816. Faster directory listing in KFS. (Sriram Rao via omalley)

    HADOOP-2130. Pipes submit job should have both blocking and non-blocking
    versions. (acmurthy via omalley)

    HADOOP-3769. Make the SampleMapper and SampleReducer from
    GenericMRLoadGenerator public, so they can be used in other contexts. 
    (Lingyun Yang via omalley)

    HADOOP-3514. Inline the CRCs in intermediate files as opposed to reading
    it from a different .crc file. (Jothi Padmanabhan via ddas)

    HADOOP-3638. Caches the iFile index files in memory to reduce seeks
    (Jothi Padmanabhan via ddas)

    HADOOP-4225. FSEditLog.logOpenFile() should persist accessTime 
    rather than modificationTime. (shv)

    HADOOP-4380. Made several new classes (Child, JVMId, 
    JobTrackerInstrumentation, QueueManager, ResourceEstimator, 
    TaskTrackerInstrumentation, and TaskTrackerMetricsInst) in 
    org.apache.hadoop.mapred  package private instead of public. (omalley)

  BUG FIXES

    HADOOP-3563.  Refactor the distributed upgrade code so that it is 
    easier to identify datanode and namenode related code. (dhruba)

    HADOOP-3640. Fix the read method in the NativeS3InputStream. (tomwhite via
    omalley)

    HADOOP-3711. Fixes the Streaming input parsing to properly find the 
    separator. (Amareshwari Sriramadasu via ddas)

    HADOOP-3725. Prevent TestMiniMRMapDebugScript from swallowing exceptions.
    (Steve Loughran via cdouglas)

    HADOOP-3726. Throw exceptions from TestCLI setup and teardown instead of
    swallowing them. (Steve Loughran via cdouglas)

    HADOOP-3721. Refactor CompositeRecordReader and related mapred.join classes
    to make them clearer. (cdouglas)

    HADOOP-3720. Re-read the config file when dfsadmin -refreshNodes is invoked
    so dfs.hosts and dfs.hosts.exclude are observed. (lohit vijayarenu via
    cdouglas)

    HADOOP-3485. Allow writing to files over fuse.
    (Pete Wyckoff via dhruba)

    HADOOP-3723. The flags to the libhdfs.create call can be treated as
    a bitmask. (Pete Wyckoff via dhruba)

    HADOOP-3643. Filter out completed tasks when asking for running tasks in
    the JobTracker web/ui. (Amar Kamat via omalley)

    HADOOP-3777. Ensure that Lzo compressors/decompressors correctly handle the
    case where native libraries aren't available. (Chris Douglas via acmurthy) 

    HADOOP-3728. Fix SleepJob so that it doesn't depend on temporary files,
    this ensures we can now run more than one instance of SleepJob
    simultaneously. (Chris Douglas via acmurthy) 

    HADOOP-3795. Fix saving image files on Namenode with different checkpoint
    stamps. (Lohit Vijayarenu via mahadev)
   
    HADOOP-3624. Improving createeditslog to create tree directory structure.
    (Lohit Vijayarenu via mahadev)

    HADOOP-3778. DFSInputStream.seek() did not retry in case of some errors.
    (Luo Ning via rangadi)

    HADOOP-3661. The handling of moving files deleted through fuse-dfs to
    Trash made similar to the behaviour from dfs shell.
    (Pete Wyckoff via dhruba)

    HADOOP-3819. Unset LANG and LC_CTYPE in saveVersion.sh to make it
    compatible with non-English locales. (Rong-En Fan via cdouglas)

    HADOOP-3848. Cache calls to getSystemDir in the TaskTracker instead of
    calling it for each task start. (acmurthy via omalley)

    HADOOP-3131. Fix reduce progress reporting for compressed intermediate
    data. (Matei Zaharia via acmurthy) 

    HADOOP-3796. fuse-dfs configuration is implemented as file system
    mount options. (Pete Wyckoff via dhruba)

    HADOOP-3836. Fix TestMultipleOutputs to correctly clean up. (Alejandro 
    Abdelnur via acmurthy)

    HADOOP-3805. Improve fuse-dfs write performance.
    (Pete Wyckoff via zshao)

    HADOOP-3846. Fix unit test CreateEditsLog to generate paths correctly. 
    (Lohit Vjayarenu via cdouglas)
    
    HADOOP-3904. Fix unit tests using the old dfs package name.
    (TszWo (Nicholas), SZE via johan)

    HADOOP-3319. Fix some HOD error messages to go stderr instead of
    stdout. (Vinod Kumar Vavilapalli via omalley)

    HADOOP-3907. Move INodeDirectoryWithQuota to its own .java file.
    (Tsz Wo (Nicholas), SZE via hairong)

    HADOOP-3919. Fix attribute name in hadoop-default for 
    mapred.jobtracker.instrumentation. (Ari Rabkin via omalley)

    HADOOP-3903. Change the package name for the servlets to be hdfs instead of
    dfs. (Tsz Wo (Nicholas) Sze via omalley)

    HADOOP-3773. Change Pipes to set the default map output key and value 
    types correctly. (Koji Noguchi via omalley)

    HADOOP-3952. Fix compilation error in TestDataJoin referencing dfs package.
    (omalley)

    HADOOP-3951. Fix package name for FSNamesystem logs and modify other
    hard-coded Logs to use the class name. (cdouglas)

    HADOOP-3889. Improve error reporting from HftpFileSystem, handling in
    DistCp. (Tsz Wo (Nicholas), SZE via cdouglas)

    HADOOP-3946. Fix TestMapRed after hadoop-3664. (tomwhite via omalley)

    HADOOP-3949. Remove duplicate jars from Chukwa. (Jerome Boulon via omalley)

    HADOOP-3933. DataNode sometimes sends up to io.byte.per.checksum bytes 
    more than required to client. (Ning Li via rangadi)

    HADOOP-3962. Shell command "fs -count" should support paths with different
    file systems. (Tsz Wo (Nicholas), SZE via mahadev)

    HADOOP-3957. Fix javac warnings in DistCp and TestCopyFiles. (Tsz Wo
    (Nicholas), SZE via cdouglas)

    HADOOP-3958. Fix TestMapRed to check the success of test-job. (omalley via
    acmurthy)

    HADOOP-3985. Fix TestHDFSServerPorts to use random ports.  (Hairong Kuang 
    via omalley)

    HADOOP-3964. Fix javadoc warnings introduced by FailMon. (dhruba)

    HADOOP-3785. Fix FileSystem cache to be case-insensitive for scheme and
    authority. (Bill de hOra via cdouglas)

    HADOOP-3506. Fix a rare NPE caused by error handling in S3. (Tom White via
    cdouglas)

    HADOOP-3705. Fix mapred.join parser to accept InputFormats named with
    underscore and static, inner classes. (cdouglas)

    HADOOP-4023. Fix javadoc warnings introduced when the HDFS javadoc was 
    made private. (omalley)

    HADOOP-4030. Remove lzop from the default list of codecs. (Arun Murthy via
    cdouglas)

    HADOOP-3961. Fix task disk space requirement estimates for virtual
    input jobs. Delays limiting task placement until after 10% of the maps
    have finished. (Ari Rabkin via omalley)

    HADOOP-2168. Fix problem with C++ record reader's progress not being
    reported to framework. (acmurthy via omalley)

    HADOOP-3966. Copy findbugs generated output files to PATCH_DIR while 
    running test-patch. (Ramya R via lohit)

    HADOOP-4037. Fix the eclipse plugin for versions of kfs and log4j. (nigel
    via omalley)

    HADOOP-3950. Cause the Mini MR cluster to wait for task trackers to 
    register before continuing. (enis via omalley)

    HADOOP-3910. Remove unused ClusterTestDFSNamespaceLogging and
    ClusterTestDFS. (Tsz Wo (Nicholas), SZE via cdouglas)

    HADOOP-3954. Disable record skipping by default. (Sharad Agarwal via
    cdouglas)

    HADOOP-4050. Fix TestFairScheduler to use absolute paths for the work
    directory. (Matei Zaharia via omalley)

    HADOOP-4069. Keep temporary test files from TestKosmosFileSystem under
    test.build.data instead of /tmp. (lohit via omalley)
 
    HADOOP-4078. Create test files for TestKosmosFileSystem in separate
    directory under test.build.data. (lohit)

    HADOOP-3968. Fix getFileBlockLocations calls to use FileStatus instead
    of Path reflecting the new API. (Pete Wyckoff via lohit)

    HADOOP-3963. libhdfs does not exit on its own, instead it returns error 
    to the caller and behaves as a true library. (Pete Wyckoff via dhruba)

    HADOOP-4100. Removes the cleanupTask scheduling from the Scheduler 
    implementations and moves it to the JobTracker. 
    (Amareshwari Sriramadasu via ddas)

    HADOOP-4097. Make hive work well with speculative execution turned on.
    (Joydeep Sen Sarma via dhruba)

    HADOOP-4113. Changes to libhdfs to not exit on its own, rather return
    an error code to the caller. (Pete Wyckoff via dhruba)

    HADOOP-4054. Remove duplicate lease removal during edit log loading.
    (hairong)

    HADOOP-4071. FSNameSystem.isReplicationInProgress should add an
    underReplicated block to the neededReplication queue using method 
    "add" not "update". (hairong)

    HADOOP-4154. Fix type warnings in WritableUtils. (szetszwo via omalley)

    HADOOP-4133. Log files generated by Hive should reside in the 
    build directory. (Prasad Chakka via dhruba)

    HADOOP-4094. Hive now has hive-default.xml and hive-site.xml similar
    to core hadoop. (Prasad Chakka via dhruba)

    HADOOP-4112. Handles cleanupTask in JobHistory 
    (Amareshwari Sriramadasu via ddas)

    HADOOP-3831. Very slow reading clients sometimes failed while reading.
    (rangadi)

    HADOOP-4155. Use JobTracker's start time while initializing JobHistory's
    JobTracker Unique String. (lohit) 

    HADOOP-4099. Fix null pointer when using HFTP from an 0.18 server.
    (dhruba via omalley)

    HADOOP-3570. Includes user specified libjar files in the client side 
    classpath path. (Sharad Agarwal via ddas)

    HADOOP-4129. Changed memory limits of TaskTracker and Tasks to be in
    KiloBytes rather than bytes. (Vinod Kumar Vavilapalli via acmurthy)

    HADOOP-4139. Optimize Hive multi group-by.
    (Namin Jain via dhruba)

    HADOOP-3911. Add a check to fsck options to make sure -files is not 
    the first option to resolve conflicts with GenericOptionsParser
    (lohit)

    HADOOP-3623. Refactor LeaseManager. (szetszwo)

    HADOOP-4125. Handles Reduce cleanup tip on the web ui.
    (Amareshwari Sriramadasu via ddas)

    HADOOP-4087. Hive Metastore API for php and python clients.
    (Prasad Chakka via dhruba)

    HADOOP-4197. Update DATA_TRANSFER_VERSION for HADOOP-3981. (szetszwo)

    HADOOP-4138. Refactor the Hive SerDe library to better structure
    the interfaces to the serializer and de-serializer.
    (Zheng Shao via dhruba)

    HADOOP-4195. Close compressor before returning to codec pool.
    (acmurthy via omalley)

    HADOOP-2403. Escapes some special characters before logging to 
    history files. (Amareshwari Sriramadasu via ddas)

    HADOOP-4200. Fix a bug in the test-patch.sh script.
    (Ramya R via nigel)

    HADOOP-4084. Add explain plan capabilities to Hive Query Language.
    (Ashish Thusoo via dhruba)

    HADOOP-4121. Preserve cause for exception if the initialization of
    HistoryViewer for JobHistory fails. (Amareshwari Sri Ramadasu via
    acmurthy) 

    HADOOP-4213. Fixes NPE in TestLimitTasksPerJobTaskScheduler.
    (Sreekanth Ramakrishnan via ddas)

    HADOOP-4077. Setting access and modification time for a file
    requires write permissions on the file. (dhruba)

    HADOOP-3592. Fix a couple of possible file leaks in FileUtil
    (Bill de hOra via rangadi)

    HADOOP-4120. Hive interactive shell records the time taken by a 
    query.  (Raghotham Murthy via dhruba)

    HADOOP-4090. The hive scripts pick up hadoop from HADOOP_HOME
    and then the path. (Raghotham Murthy via dhruba)

    HADOOP-4242. Remove extra ";" in FSDirectory that blocks compilation
    in some IDE's. (szetszwo via omalley)

    HADOOP-4249. Fix eclipse path to include the hsqldb.jar. (szetszwo via
    omalley)

    HADOOP-4247. Move InputSampler into org.apache.hadoop.mapred.lib, so that
    examples.jar doesn't depend on tools.jar. (omalley)

    HADOOP-4269. Fix the deprecation of LineReader by extending the new class
    into the old name and deprecating it. Also update the tests to test the 
    new class. (cdouglas via omalley)

    HADOOP-4280. Fix conversions between seconds in C and milliseconds in 
    Java for access times for files. (Pete Wyckoff via rangadi)

    HADOOP-4254. -setSpaceQuota command does not convert "TB" extenstion to
    terabytes properly. Implementation now uses StringUtils for parsing this.
    (Raghu Angadi)

    HADOOP-4259. Findbugs should run over tools.jar also. (cdouglas via 
    omalley)

    HADOOP-4275. Move public method isJobValidName from JobID to a private
    method in JobTracker. (omalley)

    HADOOP-4173. fix failures in TestProcfsBasedProcessTree and
    TestTaskTrackerMemoryManager tests. ProcfsBasedProcessTree and
    memory management in TaskTracker are disabled on Windows.
    (Vinod K V via rangadi)

    HADOOP-4189. Fixes the history blocksize & intertracker protocol version
    issues introduced as part of HADOOP-3245. (Amar Kamat via ddas)

    HADOOP-4190. Fixes the backward compatibility issue with Job History.
    introduced by HADOOP-3245 and HADOOP-2403. (Amar Kamat via ddas)

    HADOOP-4237. Fixes the TestStreamingBadRecords.testNarrowDown testcase.
    (Sharad Agarwal via ddas)

    HADOOP-4274. Capacity scheduler accidently modifies the underlying 
    data structures when browing the job lists. (Hemanth Yamijala via omalley)

    HADOOP-4309. Fix eclipse-plugin compilation. (cdouglas)

    HADOOP-4232. Fix race condition in JVM reuse when multiple slots become
    free. (ddas via acmurthy) 

    HADOOP-4302. Fix a race condition in TestReduceFetch that can yield false
    negatvies. (cdouglas)

    HADOOP-3942. Update distcp documentation to include features introduced in
    HADOOP-3873, HADOOP-3939. (Tsz Wo (Nicholas), SZE via cdouglas)

    HADOOP-4319. fuse-dfs dfs_read function returns as many bytes as it is
    told to read unlesss end-of-file is reached.  (Pete Wyckoff via dhruba)

    HADOOP-4246. Ensure we have the correct lower bound on the number of
    retries for fetching map-outputs; also fixed the case where the reducer
    automatically kills on too many unique map-outputs could not be fetched
    for small jobs. (Amareshwari Sri Ramadasu via acmurthy)  

    HADOOP-4163. Report FSErrors from map output fetch threads instead of
    merely logging them. (Sharad Agarwal via cdouglas)

    HADOOP-4261. Adds a setup task for jobs. This is required so that we 
    don't setup jobs that haven't been inited yet (since init could lead
    to job failure). Only after the init has successfully happened do we 
    launch the setupJob task. (Amareshwari Sriramadasu via ddas)

    HADOOP-4256. Removes Completed and Failed Job tables from 
    jobqueue_details.jsp. (Sreekanth Ramakrishnan via ddas)

    HADOOP-4267. Occasional exceptions during shutting down HSQLDB is logged 
    but not rethrown. (enis) 

    HADOOP-4018. The number of tasks for a single job cannot exceed a 
    pre-configured maximum value. (dhruba)

    HADOOP-4288. Fixes a NPE problem in CapacityScheduler. 
    (Amar Kamat via ddas)

    HADOOP-4014. Create hard links with 'fsutil hardlink' on Windows. (shv)

    HADOOP-4393. Merged org.apache.hadoop.fs.permission.AccessControlException
    and org.apache.hadoop.security.AccessControlIOException into a single
    class hadoop.security.AccessControlException. (omalley via acmurthy)

    HADOOP-4287. Fixes an issue to do with maintaining counts of running/pending
    maps/reduces. (Sreekanth Ramakrishnan via ddas)

    HADOOP-4361. Makes sure that jobs killed from command line are killed
    fast (i.e., there is a slot to run the cleanup task soon).
    (Amareshwari Sriramadasu via ddas)

    HADOOP-4400. Add "hdfs://" to fs.default.name on quickstart.html.
    (Jeff Hammerbacher via omalley)

    HADOOP-4378. Fix TestJobQueueInformation to use SleepJob rather than
    WordCount via TestMiniMRWithDFS. (Sreekanth Ramakrishnan via acmurthy) 

    HADOOP-4376. Fix formatting in hadoop-default.xml for
    hadoop.http.filter.initializers. (Enis Soztutar via acmurthy) 

    HADOOP-4410. Adds an extra arg to the API FileUtil.makeShellPath to
    determine whether to canonicalize file paths or not.
    (Amareshwari Sriramadasu via ddas)

    HADOOP-4236. Ensure un-initialized jobs are killed correctly on
    user-demand. (Sharad Agarwal via acmurthy) 

    HADOOP-4373. Fix calculation of Guaranteed Capacity for the
    capacity-scheduler. (Hemanth Yamijala via acmurthy) 

    HADOOP-4053. Schedulers must be notified when jobs complete. (Amar Kamat via omalley)

    HADOOP-4335. Fix FsShell -ls for filesystems without owners/groups. (David
    Phillips via cdouglas)

    HADOOP-4426. TestCapacityScheduler broke due to the two commits HADOOP-4053
    and HADOOP-4373. This patch fixes that. (Hemanth Yamijala via ddas)

    HADOOP-4418. Updates documentation in forrest for Mapred, streaming and pipes.
    (Amareshwari Sriramadasu via ddas)

    HADOOP-3155. Ensure that there is only one thread fetching 
    TaskCompletionEvents on TaskTracker re-init. (Dhruba Borthakur via
    acmurthy) 

    HADOOP-4425. Fix EditLogInputStream to overload the bulk read method.
    (cdouglas)

    HADOOP-4427. Adds the new queue/job commands to the manual.
    (Sreekanth Ramakrishnan via ddas)

    HADOOP-4278. Increase debug logging for unit test TestDatanodeDeath.
    Fix the case when primary is dead.  (dhruba via szetszwo)

    HADOOP-4423. Keep block length when the block recovery is triggered by
    append.  (szetszwo)

    HADOOP-4449. Fix dfsadmin usage. (Raghu Angadi via cdouglas)

    HADOOP-4455. Added TestSerDe so that unit tests can run successfully.
    (Ashish Thusoo via dhruba)

    HADOOP-4457. Fixes an input split logging problem introduced by
    HADOOP-3245. (Amareshwari Sriramadasu via ddas)

    HADOOP-4464. Separate out TestFileCreationClient from TestFileCreation.
    (Tsz Wo (Nicholas), SZE via cdouglas)

    HADOOP-4404. saveFSImage() removes files from a storage directory that do 
    not correspond to its type. (shv)

    HADOOP-4149. Fix handling of updates to the job priority, by changing the
    list of jobs to be keyed by the priority, submit time, and job tracker id.
    (Amar Kamat via omalley)

    HADOOP-4296. Fix job client failures by not retiring a job as soon as it
    is finished. (dhruba)

    HADOOP-4439. Remove configuration variables that aren't usable yet, in
    particular mapred.tasktracker.tasks.maxmemory and mapred.task.max.memory.
    (Hemanth Yamijala via omalley)

    HADOOP-4230. Fix for serde2 interface, limit operator, select * operator,
    UDF trim functions and sampling. (Ashish Thusoo via dhruba)

    HADOOP-4358. No need to truncate access time in INode. Also fixes NPE 
    in CreateEditsLog. (Raghu Angadi) 

    HADOOP-4387. TestHDFSFileSystemContract fails on windows nightly builds.
    (Raghu Angadi)

    HADOOP-4466. Ensure that SequenceFileOutputFormat isn't tied to Writables
    and can be used with other Serialization frameworks. (Chris Wensel via
    acmurthy)

    HADOOP-4525. Fix ipc.server.ipcnodelay originally missed in in HADOOP-2232.
    (cdouglas via Clint Morgan)

    HADOOP-4498. Ensure that JobHistory correctly escapes the job name so that
    regex patterns work. (Chris Wensel via acmurthy)

    HADOOP-4446. Modify guaranteed capacity labels in capacity scheduler's UI
    to reflect the information being displayed. (Sreekanth Ramakrishnan via 
    yhemanth)

    HADOOP-4282. Some user facing URLs are not filtered by user filters.
    (szetszwo)

    HADOOP-4595. Fixes two race conditions - one to do with updating free slot count,
    and another to do with starting the MapEventsFetcher thread. (ddas)

    HADOOP-4552. Fix a deadlock in RPC server. (Raghu Angadi)

    HADOOP-4471. Sort running jobs by priority in the capacity scheduler.
    (Amar Kamat via yhemanth) 

    HADOOP-4500. Fix MultiFileSplit to get the FileSystem from the relevant
    path rather than the JobClient. (Joydeep Sen Sarma via cdouglas)

Release 0.18.4 - Unreleased

  BUG FIXES

    HADOOP-5114. Remove timeout for accept() in DataNode. This makes accept() 
    fail in JDK on Windows and causes many tests to fail. (Raghu Angadi)

    HADOOP-5192. Block receiver should not remove a block that's created or
    being written by other threads. (hairong)
 
    HADOOP-5134. FSNamesystem#commitBlockSynchronization adds under-construction
    block locations to blocksMap. (Dhruba Borthakur via hairong)

    HADOOP-5412. Simulated DataNode should not write to a block that's being
    written by another thread. (hairong)

    HADOOP-5465. Fix the problem of blocks remaining under-replicated by
    providing synchronized modification to the counter xmitsInProgress in
    DataNode. (hairong)

    HADOOP-5557. Fixes some minor problems in TestOverReplicatedBlocks.
    (szetszwo)

    HADOOP-5644. Namenode is stuck in safe mode. (suresh Srinivas via hairong)

    HADOOP-6017. Lease Manager in NameNode does not handle certain characters
    in filenames. This results in fatal errors in Secondary NameNode and while
    restrating NameNode. (Tsz Wo (Nicholas), SZE via rangadi)

Release 0.18.3 - 2009-01-27

  IMPROVEMENTS

    HADOOP-4150. Include librecordio in hadoop releases. (Giridharan Kesavan
    via acmurthy)

    HADOOP-4668. Improve documentation for setCombinerClass to clarify the
    restrictions on combiners. (omalley)

  BUG FIXES

    HADOOP-4499. DFSClient should invoke checksumOk only once. (Raghu Angadi)

    HADOOP-4597. Calculate mis-replicated blocks when safe-mode is turned
    off manually. (shv)

    HADOOP-3121. lsr should keep listing the remaining items but not
    terminate if there is any IOException. (szetszwo)

    HADOOP-4610. Always calculate mis-replicated blocks when safe-mode is 
    turned off. (shv)

    HADOOP-3883. Limit namenode to assign at most one generation stamp for
    a particular block within a short period. (szetszwo)

    HADOOP-4556. Block went missing. (hairong)

    HADOOP-4643. NameNode should exclude excessive replicas when counting
    live replicas for a block. (hairong)

    HADOOP-4703. Should not wait for proxy forever in lease recovering.
    (szetszwo)

    HADOOP-4647. NamenodeFsck should close the DFSClient it has created.
    (szetszwo)

    HADOOP-4616. Fuse-dfs can handle bad values from FileSystem.read call.
    (Pete Wyckoff via dhruba)

    HADOOP-4061. Throttle Datanode decommission monitoring in Namenode.
    (szetszwo)

    HADOOP-4659. Root cause of connection failure is being lost to code that
    uses it for delaying startup. (Steve Loughran and Hairong via hairong)

    HADOOP-4614. Lazily open segments when merging map spills to avoid using
    too many file descriptors. (Yuri Pradkin via cdouglas)

    HADOOP-4257. The DFS client should pick only one datanode as the candidate
    to initiate lease recovery.  (Tsz Wo (Nicholas), SZE via dhruba)

    HADOOP-4713. Fix librecordio to handle records larger than 64k. (Christian
    Kunz via cdouglas)

    HADOOP-4635. Fix a memory leak in fuse dfs. (pete wyckoff via mahadev)

    HADOOP-4714. Report status between merges and make the number of records
    between progress reports configurable. (Jothi Padmanabhan via cdouglas)

    HADOOP-4726. Fix documentation typos "the the". (Edward J. Yoon via
    szetszwo)

    HADOOP-4679. Datanode prints tons of log messages: waiting for threadgroup
    to exit, active threads is XX. (hairong)

    HADOOP-4746. Job output directory should be normalized. (hairong)

    HADOOP-4717. Removal of default port# in NameNode.getUri() causes a
    map/reduce job failed to prompt temporary output. (hairong)

    HADOOP-4778. Check for zero size block meta file when updating a block.
    (szetszwo)

    HADOOP-4742. Replica gets deleted by mistake. (Wang Xu via hairong)

    HADOOP-4702. Failed block replication leaves an incomplete block in
    receiver's tmp data directory. (hairong)

    HADOOP-4613. Fix block browsing on Web UI. (Johan Oskarsson via shv)

    HADOOP-4806. HDFS rename should not use src path as a regular expression.
    (szetszwo)

    HADOOP-4795. Prevent lease monitor getting into an infinite loop when
    leases and the namespace tree does not match. (szetszwo)

    HADOOP-4620. Fixes Streaming to handle well the cases of map/reduce with empty
    input/output. (Ravi Gummadi via ddas)

    HADOOP-4857. Fixes TestUlimit to have exactly 1 map in the jobs spawned.
    (Ravi Gummadi via ddas)

    HADOOP-4810. Data lost at cluster startup time. (hairong)

    HADOOP-4797. Improve how RPC server reads and writes large buffers. Avoids
    soft-leak of direct buffers and excess copies in NIO layer. (Raghu Angadi)

    HADOOP-4840. TestNodeCount sometimes fails with NullPointerException.
    (hairong)

    HADOOP-4904. Fix deadlock while leaving safe mode. (shv)

    HADOOP-1980. 'dfsadmin -safemode enter' should prevent the namenode from
    leaving safemode automatically. (shv & Raghu Angadi)

    HADOOP-4951. Lease monitor should acquire the LeaseManager lock but not the
    Monitor lock. (szetszwo)

    HADOOP-4935. processMisReplicatedBlocks() should not clear 
    excessReplicateMap. (shv)

    HADOOP-4961. Fix ConcurrentModificationException in lease recovery 
    of empty files. (shv)

    HADOOP-4971. A long (unexpected) delay at datanodes could make subsequent
    block reports from many datanode at the same time. (Raghu Angadi)
    
    HADOOP-4910. NameNode should exclude replicas when choosing excessive
    replicas to delete to avoid data lose. (hairong)

    HADOOP-4983. Fixes a problem in updating Counters in the status reporting.
    (Amareshwari Sriramadasu via ddas)

Release 0.18.2 - 2008-11-03

  BUG FIXES

    HADOOP-3614. Fix a bug that Datanode may use an old GenerationStamp to get
    meta file. (szetszwo)

    HADOOP-4314. Simulated datanodes should not include blocks that are still
    being written in their block report. (Raghu Angadi)

    HADOOP-4228. dfs datanode metrics, bytes_read and bytes_written, overflow
    due to incorrect type used. (hairong)

    HADOOP-4395. The FSEditLog loading is incorrect for the case OP_SET_OWNER.
    (szetszwo)

    HADOOP-4351. FSNamesystem.getBlockLocationsInternal throws
    ArrayIndexOutOfBoundsException. (hairong)

    HADOOP-4403. Make TestLeaseRecovery and TestFileCreation more robust.
    (szetszwo)

    HADOOP-4292. Do not support append() for LocalFileSystem. (hairong)

    HADOOP-4399. Make fuse-dfs multi-thread access safe.
    (Pete Wyckoff via dhruba)

    HADOOP-4369. Use setMetric(...) instead of incrMetric(...) for metrics
    averages.  (Brian Bockelman via szetszwo)

    HADOOP-4469. Rename and add the ant task jar file to the tar file. (nigel)

    HADOOP-3914. DFSClient sends Checksum Ok only once for a block. 
    (Christian Kunz via hairong)
 
    HADOOP-4467. SerializationFactory now uses the current context ClassLoader
    allowing for user supplied Serialization instances. (Chris Wensel via
    acmurthy)

    HADOOP-4517. Release FSDataset lock before joining ongoing create threads.
    (szetszwo)
 
    HADOOP-4526. fsck failing with NullPointerException. (hairong)

    HADOOP-4483 Honor the max parameter in DatanodeDescriptor.getBlockArray(..)
    (Ahad Rana and Hairong Kuang via szetszwo)

    HADOOP-4340. Correctly set the exit code from JobShell.main so that the
    'hadoop jar' command returns the right code to the user. (acmurthy)

  NEW FEATURES

    HADOOP-2421.  Add jdiff output to documentation, listing all API
    changes from the prior release.  (cutting)

Release 0.18.1 - 2008-09-17

  IMPROVEMENTS

    HADOOP-3934. Upgrade log4j to 1.2.15. (omalley)

  BUG FIXES

    HADOOP-3995. In case of quota failure on HDFS, rename does not restore
    source filename. (rangadi)

    HADOOP-3821. Prevent SequenceFile and IFile from duplicating codecs in
    CodecPool when closed more than once. (Arun Murthy via cdouglas)

    HADOOP-4040. Remove coded default of the IPC idle connection timeout
    from the TaskTracker, which was causing HDFS client connections to not be 
    collected. (ddas via omalley)

    HADOOP-4046. Made WritableComparable's constructor protected instead of 
    private to re-enable class derivation. (cdouglas via omalley)

    HADOOP-3940. Fix in-memory merge condition to wait when there are no map
    outputs or when the final map outputs are being fetched without contention.
    (cdouglas)

Release 0.18.0 - 2008-08-19

  INCOMPATIBLE CHANGES

    HADOOP-2703.  The default options to fsck skips checking files
    that are being written to. The output of fsck is incompatible
    with previous release. (lohit vijayarenu via dhruba) 

    HADOOP-2865. FsShell.ls() printout format changed to print file names
    in the end of the line. (Edward J. Yoon via shv)

    HADOOP-3283. The Datanode has a RPC server. It currently supports
    two RPCs: the first RPC retrives the metadata about a block and the
    second RPC sets the generation stamp of an existing block.
    (Tsz Wo (Nicholas), SZE via dhruba)

    HADOOP-2797. Code related to upgrading to 0.14 (Block CRCs) is 
    removed. As result, upgrade to 0.18 or later from 0.13 or earlier
    is not supported. If upgrading from 0.13 or earlier is required,
    please upgrade to an intermediate version (0.14-0.17) and then
    to this version. (rangadi)

    HADOOP-544. This issue introduces new classes JobID, TaskID and 
    TaskAttemptID, which should be used instead of their string counterparts.
    Functions in JobClient, TaskReport, RunningJob, jobcontrol.Job and 
    TaskCompletionEvent that use string arguments are deprecated in favor 
    of the corresponding ones that use ID objects. Applications can use 
    xxxID.toString() and xxxID.forName() methods to convert/restore objects 
    to/from strings. (Enis Soztutar via ddas)

    HADOOP-2188. RPC client sends a ping rather than throw timeouts.
    RPC server does not throw away old RPCs. If clients and the server are on
    different versions, they are not able to function well. In addition,
    The property ipc.client.timeout is removed from the default hadoop
    configuration. It also removes metrics RpcOpsDiscardedOPsNum. (hairong)

    HADOOP-2181. This issue adds logging for input splits in Jobtracker log 
    and jobHistory log. Also adds web UI for viewing input splits in job UI 
    and history UI. (Amareshwari Sriramadasu via ddas)

    HADOOP-3226. Run combiners multiple times over map outputs as they
    are merged in both the map and the reduce tasks. (cdouglas via omalley)

    HADOOP-3329.  DatanodeDescriptor objects should not be stored in the
    fsimage. (dhruba)

    HADOOP-2656.  The Block object has a generation stamp inside it.
    Existing blocks get a generation stamp of 0. This is needed to support
    appends. (dhruba)

    HADOOP-3390. Removed deprecated ClientProtocol.abandonFileInProgress().
    (Tsz Wo (Nicholas), SZE via rangadi)

    HADOOP-3405. Made some map/reduce internal classes non-public:
    MapTaskStatus, ReduceTaskStatus, JobSubmissionProtocol, 
    CompletedJobStatusStore. (enis via omaley)

    HADOOP-3265. Removed depcrecated API getFileCacheHints().
    (Lohit Vijayarenu via rangadi)

    HADOOP-3310. The namenode instructs the primary datanode to do lease
    recovery. The block gets a new  generation stamp.
    (Tsz Wo (Nicholas), SZE via dhruba)

    HADOOP-2909. Improve IPC idle connection management. Property
    ipc.client.maxidletime is removed from the default configuration,
    instead it is defined as twice of the ipc.client.connection.maxidletime.
    A connection with outstanding requests won't be treated as idle.
    (hairong)

    HADOOP-3459. Change in the output format of dfs -ls to more closely match
    /bin/ls. New format is: perm repl owner group size date name
    (Mukund Madhugiri via omally)

    HADOOP-3113. An fsync invoked on a HDFS file really really
    persists data! The datanode moves blocks in the tmp directory to 
    the real block directory on a datanode-restart. (dhruba)

    HADOOP-3452. Change fsck to return non-zero status for a corrupt
    FileSystem. (lohit vijayarenu via cdouglas)

    HADOOP-3193. Include the address of the client that found the corrupted
    block in the log. Also include a CorruptedBlocks metric to track the size
    of the corrupted block map. (cdouglas)

    HADOOP-3512. Separate out the tools into a tools jar. (omalley)

    HADOOP-3598. Ensure that temporary task-output directories are not created
    if they are not necessary e.g. for Maps with no side-effect files.
    (acmurthy)

    HADOOP-3665. Modify WritableComparator so that it only creates instances
    of the keytype if the type does not define a WritableComparator. Calling
    the superclass compare will throw a NullPointerException. Also define
    a RawComparator for NullWritable and permit it to be written as a key
    to SequenceFiles. (cdouglas)

    HADOOP-3673. Avoid deadlock caused by DataNode RPC receoverBlock().
    (Tsz Wo (Nicholas), SZE via rangadi)

  NEW FEATURES

    HADOOP-3074. Provides a UrlStreamHandler for DFS and other FS,
    relying on FileSystem (taton)

    HADOOP-2585. Name-node imports namespace data from a recent checkpoint
    accessible via a NFS mount. (shv)

    HADOOP-3061. Writable types for doubles and bytes. (Andrzej
    Bialecki via omalley)

    HADOOP-2857. Allow libhdfs to set jvm options. (Craig Macdonald
    via omalley)

    HADOOP-3317. Add default port for HDFS namenode.  The port in
    "hdfs:" URIs now defaults to 8020, so that one may simply use URIs
    of the form "hdfs://example.com/dir/file". (cutting)

    HADOOP-2019. Adds support for .tar, .tgz and .tar.gz files in 
    DistributedCache (Amareshwari Sriramadasu via ddas)

    HADOOP-3058. Add FSNamesystem status metrics. 
    (Lohit Vjayarenu via rangadi)

    HADOOP-1915. Allow users to specify counters via strings instead
    of enumerations. (tomwhite via omalley)

    HADOOP-2065. Delay invalidating corrupt replicas of block until its 
    is removed from under replicated state. If all replicas are found to 
    be corrupt, retain all copies and mark the block as corrupt.
    (Lohit Vjayarenu via rangadi)

    HADOOP-3221. Adds org.apache.hadoop.mapred.lib.NLineInputFormat, which 
    splits files into splits each of N lines. N can be specified by 
    configuration property "mapred.line.input.format.linespermap", which
    defaults to 1. (Amareshwari Sriramadasu via ddas) 

    HADOOP-3336. Direct a subset of annotated FSNamesystem calls for audit
    logging. (cdouglas)

    HADOOP-3400. A new API FileSystem.deleteOnExit() that facilitates
    handling of temporary files in HDFS. (dhruba)

    HADOOP-4.  Add fuse-dfs to contrib, permitting one to mount an
    HDFS filesystem on systems that support FUSE, e.g., Linux.
    (Pete Wyckoff via cutting)

    HADOOP-3246. Add FTPFileSystem.  (Ankur Goel via cutting)

    HADOOP-3250. Extend FileSystem API to allow appending to files.
    (Tsz Wo (Nicholas), SZE via cdouglas)

    HADOOP-3177. Implement Syncable interface for FileSystem.
    (Tsz Wo (Nicholas), SZE via dhruba)

    HADOOP-1328. Implement user counters in streaming. (tomwhite via
    omalley)

    HADOOP-3187. Quotas for namespace management. (Hairong Kuang via ddas)

    HADOOP-3307. Support for Archives in Hadoop. (Mahadev Konar via ddas)

    HADOOP-3460. Add SequenceFileAsBinaryOutputFormat to permit direct
    writes of serialized data. (Koji Noguchi via cdouglas)

    HADOOP-3230. Add ability to get counter values from command
    line. (tomwhite via omalley)

    HADOOP-930. Add support for native S3 files.  (tomwhite via cutting)

    HADOOP-3502. Quota API needs documentation in Forrest. (hairong)

    HADOOP-3413. Allow SequenceFile.Reader to use serialization
    framework. (tomwhite via omalley)

    HADOOP-3541. Import of the namespace from a checkpoint documented 
    in hadoop user guide. (shv)

  IMPROVEMENTS

    HADOOP-3677. Simplify generation stamp upgrade by making is a 
    local upgrade on datandodes. Deleted distributed upgrade.
    (rangadi)
   
    HADOOP-2928. Remove deprecated FileSystem.getContentLength().
    (Lohit Vijayarenu via rangadi)

    HADOOP-3130. Make the connect timeout smaller for getFile.
    (Amar Ramesh Kamat via ddas)

    HADOOP-3160. Remove deprecated exists() from ClientProtocol and 
    FSNamesystem (Lohit Vjayarenu via rangadi)

    HADOOP-2910. Throttle IPC Clients during bursts of requests or
    server slowdown. Clients retry connection for up to 15 minutes
    when socket connection times out. (hairong)

    HADOOP-3295. Allow TextOutputFormat to use configurable spearators.
    (Zheng Shao via cdouglas).

    HADOOP-3308. Improve QuickSort by excluding values eq the pivot from the
    partition. (cdouglas)

    HADOOP-2461. Trim property names in configuration.
    (Tsz Wo (Nicholas), SZE via shv)

    HADOOP-2799. Deprecate o.a.h.io.Closable in favor of java.io.Closable.
    (Tsz Wo (Nicholas), SZE via cdouglas)

    HADOOP-3345. Enhance the hudson-test-patch target to cleanup messages,
    fix minor defects, and add eclipse plugin and python unit tests. (nigel)

    HADOOP-3144. Improve robustness of LineRecordReader by defining a maximum
    line length (mapred.linerecordreader.maxlength), thereby avoiding reading
    too far into the following split. (Zheng Shao via cdouglas)

    HADOOP-3334. Move lease handling from FSNamesystem into a seperate class.
    (Tsz Wo (Nicholas), SZE via rangadi)

    HADOOP-3332. Reduces the amount of logging in Reducer's shuffle phase.
    (Devaraj Das)

    HADOOP-3355. Enhances Configuration class to accept hex numbers for getInt
    and getLong. (Amareshwari Sriramadasu via ddas)

    HADOOP-3350. Add an argument to distcp to permit the user to limit the
    number of maps. (cdouglas)

    HADOOP-3013. Add corrupt block reporting to fsck.
    (lohit vijayarenu via cdouglas)

    HADOOP-3377. Remove TaskRunner::replaceAll and replace with equivalent
    String::replace. (Brice Arnould via cdouglas)

    HADOOP-3398. Minor improvement to a utility function in that participates
    in backoff calculation. (cdouglas)

    HADOOP-3381. Clear referenced when directories are deleted so that 
    effect of memory leaks are not multiplied. (rangadi)

    HADOOP-2867. Adds the task's CWD to its LD_LIBRARY_PATH. 
    (Amareshwari Sriramadasu via ddas)

    HADOOP-3232. DU class runs the 'du' command in a seperate thread so
    that it does not block user. DataNode misses heartbeats in large
    nodes otherwise. (Johan Oskarsson via rangadi)

    HADOOP-3035. During block transfers between datanodes, the receiving
    datanode, now can report corrupt replicas received from src node to
    the namenode. (Lohit Vijayarenu via rangadi)

    HADOOP-3434. Retain the cause of the bind failure in Server::bind.
    (Steve Loughran via cdouglas)

    HADOOP-3429. Increases the size of the buffers used for the communication
    for Streaming jobs. (Amareshwari Sriramadasu via ddas)

    HADOOP-3486. Change default for initial block report to 0 seconds
    and document it. (Sanjay Radia via omalley)

    HADOOP-3448. Improve the text in the assertion making sure the
    layout versions are consistent in the data node. (Steve Loughran
    via omalley)

    HADOOP-2095. Improve the Map-Reduce shuffle/merge by cutting down
    buffer-copies; changed intermediate sort/merge to use the new IFile format
    rather than SequenceFiles and compression of map-outputs is now
    implemented by compressing the entire file rather than SequenceFile
    compression. Shuffle also has been changed to use a simple byte-buffer
    manager rather than the InMemoryFileSystem. 
    Configuration changes to hadoop-default.xml:
      deprecated mapred.map.output.compression.type 
    (acmurthy)

    HADOOP-236. JobTacker now refuses connection from a task tracker with a 
    different version number. (Sharad Agarwal via ddas)

    HADOOP-3427. Improves the shuffle scheduler. It now waits for notifications
    from shuffle threads when it has scheduled enough, before scheduling more.
    (ddas)

    HADOOP-2393. Moves the handling of dir deletions in the tasktracker to
    a separate thread. (Amareshwari Sriramadasu via ddas)

    HADOOP-3501. Deprecate InMemoryFileSystem. (cutting via omalley)

    HADOOP-3366. Stall the shuffle while in-memory merge is in progress.
    (acmurthy) 

    HADOOP-2916. Refactor src structure, but leave package structure alone.
    (Raghu Angadi via mukund) 

    HADOOP-3492. Add forrest documentation for user archives.
    (Mahadev Konar via hairong)

    HADOOP-3467. Improve documentation for FileSystem::deleteOnExit.
    (Tsz Wo (Nicholas), SZE via cdouglas)

    HADOOP-3379. Documents stream.non.zero.exit.status.is.failure for Streaming.
    (Amareshwari Sriramadasu via ddas)

    HADOOP-3096. Improves documentation about the Task Execution Environment in 
    the Map-Reduce tutorial. (Amareshwari Sriramadasu via ddas)

    HADOOP-2984. Add forrest documentation for DistCp. (cdouglas)

    HADOOP-3406. Add forrest documentation for Profiling.
    (Amareshwari Sriramadasu via ddas)

    HADOOP-2762. Add forrest documentation for controls of memory limits on 
    hadoop daemons and Map-Reduce tasks. (Amareshwari Sriramadasu via ddas)

    HADOOP-3535. Fix documentation and name of IOUtils.close to
    reflect that it should only be used in cleanup contexts. (omalley)

    HADOOP-3593. Updates the mapred tutorial. (ddas)

    HADOOP-3547. Documents the way in which native libraries can be distributed
    via the DistributedCache. (Amareshwari Sriramadasu via ddas)

    HADOOP-3606. Updates the Streaming doc. (Amareshwari Sriramadasu via ddas) 

    HADOOP-3532. Add jdiff reports to the build scripts. (omalley)

    HADOOP-3100. Develop tests to test the DFS command line interface. (mukund)

    HADOOP-3688. Fix up HDFS docs. (Robert Chansler via hairong)

  OPTIMIZATIONS

    HADOOP-3274. The default constructor of BytesWritable creates empty 
    byte array. (Tsz Wo (Nicholas), SZE via shv)

    HADOOP-3272. Remove redundant copy of Block object in BlocksMap.
    (Lohit Vjayarenu via shv)

    HADOOP-3164. Reduce DataNode CPU usage by using FileChannel.tranferTo().
    On Linux DataNode takes 5 times less CPU while serving data. Results may
    vary on other platforms. (rangadi)

    HADOOP-3248. Optimization of saveFSImage. (Dhruba via shv)

    HADOOP-3297. Fetch more task completion events from the job
    tracker and task tracker. (ddas via omalley)

    HADOOP-3364. Faster image and log edits loading. (shv)

    HADOOP-3369. Fast block processing during name-node startup. (shv)

    HADOOP-1702. Reduce buffer copies when data is written to DFS. 
    DataNodes take 30% less CPU while writing data. (rangadi)

    HADOOP-3095. Speed up split generation in the FileInputSplit,
    especially for non-HDFS file systems. Deprecates
    InputFormat.validateInput. (tomwhite via omalley)

    HADOOP-3552. Add forrest documentation for Hadoop commands.
    (Sharad Agarwal via cdouglas)

  BUG FIXES

    HADOOP-2905. 'fsck -move' triggers NPE in NameNode. 
    (Lohit Vjayarenu via rangadi)

    Increment ClientProtocol.versionID missed by HADOOP-2585. (shv)

    HADOOP-3254. Restructure internal namenode methods that process
    heartbeats to use well-defined BlockCommand object(s) instead of 
    using the base java Object. (Tsz Wo (Nicholas), SZE via dhruba)

    HADOOP-3176.  Change lease record when a open-for-write-file 
    gets renamed. (dhruba)

    HADOOP-3269.  Fix a case when namenode fails to restart
    while processing a lease record.  ((Tsz Wo (Nicholas), SZE via dhruba)

    HADOOP-3282. Port issues in TestCheckpoint resolved. (shv)

    HADOOP-3268. file:// URLs issue in TestUrlStreamHandler under Windows.
    (taton)

    HADOOP-3127. Deleting files in trash should really remove them.
    (Brice Arnould via omalley)

    HADOOP-3300. Fix locking of explicit locks in NetworkTopology.
    (tomwhite via omalley)

    HADOOP-3270. Constant DatanodeCommands are stored in static final
    immutable variables for better code clarity.  
    (Tsz Wo (Nicholas), SZE via dhruba)

    HADOOP-2793. Fix broken links for worst performing shuffle tasks in
    the job history page. (Amareshwari Sriramadasu via ddas)

    HADOOP-3313. Avoid unnecessary calls to System.currentTimeMillis
    in RPC::Invoker. (cdouglas)

    HADOOP-3318. Recognize "Darwin" as an alias for "Mac OS X" to
    support Soylatte. (Sam Pullara via omalley)

    HADOOP-3301. Fix misleading error message when S3 URI hostname
    contains an underscore. (tomwhite via omalley)

    HADOOP-3338. Fix Eclipse plugin to compile after HADOOP-544 was
    committed. Updated all references to use the new JobID representation.
    (taton via nigel)

    HADOOP-3337. Loading FSEditLog was broken by HADOOP-3283 since it 
    changed Writable serialization of DatanodeInfo. This patch handles it.
    (Tsz Wo (Nicholas), SZE via rangadi)

    HADOOP-3101. Prevent JobClient from throwing an exception when printing
    usage. (Edward J. Yoon via cdouglas)

    HADOOP-3119. Update javadoc for Text::getBytes to better describe its
    behavior. (Tim Nelson via cdouglas)

    HADOOP-2294. Fix documentation in libhdfs to refer to the correct free
    function. (Craig Macdonald via cdouglas)

    HADOOP-3335. Prevent the libhdfs build from deleting the wrong
    files on make clean. (cutting via omalley)

    HADOOP-2930. Make {start,stop}-balancer.sh work even if hadoop-daemon.sh
    is not in the PATH. (Spiros Papadimitriou via hairong)

    HADOOP-3085. Catch Exception in metrics util classes to ensure that
    misconfigured metrics don't prevent others from updating. (cdouglas)

    HADOOP-3299. CompositeInputFormat should configure the sub-input
    formats. (cdouglas via omalley)

    HADOOP-3309. Lower io.sort.mb and fs.inmemory.size.mb for MiniMRDFSSort
    unit test so it passes on Windows. (lohit vijayarenu via cdouglas)

    HADOOP-3348. TestUrlStreamHandler should set URLStreamFactory after
    DataNodes are initialized. (Lohit Vijayarenu via rangadi)

    HADOOP-3371. Ignore InstanceAlreadyExistsException from
    MBeanUtil::registerMBean. (lohit vijayarenu via cdouglas)

    HADOOP-3349. A file rename was incorrectly changing the name inside a
    lease record. (Tsz Wo (Nicholas), SZE via dhruba)

    HADOOP-3365. Removes an unnecessary copy of the key from SegmentDescriptor
    to MergeQueue. (Devaraj Das)

    HADOOP-3388. Fix for TestDatanodeBlockScanner to handle blocks with
    generation stamps in them.  (dhruba)

    HADOOP-3203. Fixes TaskTracker::localizeJob to pass correct file sizes
    for the jarfile and the jobfile. (Amareshwari Sriramadasu via ddas)

    HADOOP-3391. Fix a findbugs warning introduced by HADOOP-3248 (rangadi)

    HADOOP-3393. Fix datanode shutdown to call DataBlockScanner::shutdown and
    close its log, even if the scanner thread is not running. (lohit vijayarenu
    via cdouglas)

    HADOOP-3399. A debug message was logged at info level. (rangadi)

    HADOOP-3396. TestDatanodeBlockScanner occationally fails. 
    (Lohit Vijayarenu via rangadi)

    HADOOP-3339. Some of the failures on 3rd datanode in DFS write pipelie 
    are not detected properly. This could lead to hard failure of client's
    write operation. (rangadi)

    HADOOP-3409. Namenode should save the root inode into fsimage. (hairong)

    HADOOP-3296. Fix task cache to work for more than two levels in the cache
    hierarchy. This also adds a new counter to track cache hits at levels
    greater than two. (Amar Kamat via cdouglas)

    HADOOP-3375. Lease paths were sometimes not removed from 
    LeaseManager.sortedLeasesByPath. (Tsz Wo (Nicholas), SZE via dhruba)

    HADOOP-3424. Values returned by getPartition should be checked to
    make sure they are in the range 0 to #reduces - 1 (cdouglas via
    omalley)

    HADOOP-3408. Change FSNamesystem to send its metrics as integers to
    accommodate collectors that don't support long values. (lohit vijayarenu
    via cdouglas)

    HADOOP-3403. Fixes a problem in the JobTracker to do with handling of lost
    tasktrackers. (Arun Murthy via ddas)

    HADOOP-1318. Completed maps are not failed if the number of reducers are
    zero. (Amareshwari Sriramadasu via ddas).

    HADOOP-3351. Fixes the history viewer tool to not do huge StringBuffer
    allocations. (Amareshwari Sriramadasu via ddas)

    HADOOP-3419. Fixes TestFsck to wait for updates to happen before
    checking results to make the test more reliable. (Lohit Vijaya
    Renu via omalley)

    HADOOP-3259. Makes failure to read system properties due to a
    security manager non-fatal. (Edward Yoon via omalley)

    HADOOP-3451. Update libhdfs to use FileSystem::getFileBlockLocations
    instead of removed getFileCacheHints. (lohit vijayarenu via cdouglas)

    HADOOP-3401. Update FileBench to set the new
    "mapred.work.output.dir" property to work post-3041. (cdouglas via omalley)

    HADOOP-2669. DFSClient locks pendingCreates appropriately. (dhruba)
 
    HADOOP-3410. Fix KFS implemenation to return correct file
    modification time.  (Sriram Rao via cutting)

    HADOOP-3340. Fix DFS metrics for BlocksReplicated, HeartbeatsNum, and
    BlockReportsAverageTime. (lohit vijayarenu via cdouglas)

    HADOOP-3435. Remove the assuption in the scripts that bash is at
    /bin/bash and fix the test patch to require bash instead of sh.
    (Brice Arnould via omalley)

    HADOOP-3471. Fix spurious errors from TestIndexedSort and add additional
    logging to let failures be reproducible. (cdouglas)

    HADOOP-3443. Avoid copying map output across partitions when renaming a
    single spill. (omalley via cdouglas)

    HADOOP-3454. Fix Text::find to search only valid byte ranges. (Chad Whipkey
    via cdouglas)

    HADOOP-3417. Removes the static configuration variable,
    commandLineConfig from JobClient. Moves the cli parsing from
    JobShell to GenericOptionsParser.  Thus removes the class
    org.apache.hadoop.mapred.JobShell.  (Amareshwari Sriramadasu via
    ddas)

    HADOOP-2132. Only RUNNING/PREP jobs can be killed. (Jothi Padmanabhan 
    via ddas)

    HADOOP-3476. Code cleanup in fuse-dfs.
    (Peter Wyckoff via dhruba)

    HADOOP-2427. Ensure that the cwd of completed tasks is cleaned-up
    correctly on task-completion. (Amareshwari Sri Ramadasu via acmurthy) 

    HADOOP-2565. Remove DFSPath cache of FileStatus. 
    (Tsz Wo (Nicholas), SZE via hairong)

    HADOOP-3326. Cleanup the local-fs and in-memory merge in the ReduceTask by
    spawing only one thread each for the on-disk and in-memory merge.
    (Sharad Agarwal via acmurthy)

    HADOOP-3493. Fix TestStreamingFailure to use FileUtil.fullyDelete to
    ensure correct cleanup. (Lohit Vijayarenu via acmurthy) 

    HADOOP-3455. Fix NPE in ipc.Client in case of connection failure and
    improve its synchronization. (hairong)

    HADOOP-3240. Fix a testcase to not create files in the current directory.
    Instead the file is created in the test directory (Mahadev Konar via ddas)

    HADOOP-3496.  Fix failure in TestHarFileSystem.testArchives due to change
    in HADOOP-3095.  (tomwhite)

    HADOOP-3135. Get the system directory from the JobTracker instead of from
    the conf. (Subramaniam Krishnan via ddas)

    HADOOP-3503. Fix a race condition when client and namenode start
    simultaneous recovery of the same block.  (dhruba & Tsz Wo
    (Nicholas), SZE)

    HADOOP-3440. Fixes DistributedCache to not create symlinks for paths which
    don't have fragments even when createSymLink is true. 
    (Abhijit Bagri via ddas) 

    HADOOP-3463. Hadoop-daemons script should cd to $HADOOP_HOME. (omalley)

    HADOOP-3489. Fix NPE in SafeModeMonitor. (Lohit Vijayarenu via shv)

    HADOOP-3509. Fix NPE in FSNamesystem.close. (Tsz Wo (Nicholas), SZE via 
    shv)

    HADOOP-3491. Name-node shutdown causes InterruptedException in 
    ResolutionMonitor. (Lohit Vijayarenu via shv)

    HADOOP-3511. Fixes namenode image to not set the root's quota to an
    invalid value when the quota was not saved in the image. (hairong)

    HADOOP-3516. Ensure the JobClient in HadoopArchives is initialized
    with a configuration. (Subramaniam Krishnan via omalley)

    HADOOP-3513. Improve NNThroughputBenchmark log messages. (shv)

    HADOOP-3519.  Fix NPE in DFS FileSystem rename.  (hairong via tomwhite)
    
    HADOOP-3528. Metrics FilesCreated and files_deleted metrics
    do not match. (Lohit via Mahadev)

    HADOOP-3418. When a directory is deleted, any leases that point to files
    in the subdirectory are removed. ((Tsz Wo (Nicholas), SZE via dhruba)

    HADOOP-3542. Diables the creation of _logs directory for the archives
    directory. (Mahadev Konar via ddas)

    HADOOP-3544. Fixes a documentation issue for hadoop archives.
    (Mahadev Konar via ddas)

    HADOOP-3517. Fixes a problem in the reducer due to which the last InMemory
    merge may be missed. (Arun Murthy via ddas)

    HADOOP-3548. Fixes build.xml to copy all *.jar files to the dist.
    (Owen O'Malley via ddas)

    HADOOP-3363. Fix unformatted storage detection in FSImage. (shv)

    HADOOP-3560. Fixes a problem to do with split creation in archives.
    (Mahadev Konar via ddas)

    HADOOP-3545. Fixes a overflow problem in archives.
    (Mahadev Konar via ddas)

    HADOOP-3561. Prevent the trash from deleting its parent directories.
    (cdouglas)

    HADOOP-3575. Fix the clover ant target after package refactoring.
    (Nigel Daley via cdouglas)

    HADOOP-3539.  Fix the tool path in the bin/hadoop script under
    cygwin. (Tsz Wo (Nicholas), Sze via omalley)

    HADOOP-3520.  TestDFSUpgradeFromImage triggers a race condition in the
    Upgrade Manager. Fixed. (dhruba)

    HADOOP-3586. Provide deprecated, backwards compatibile semantics for the
    combiner to be run once and only once on each record. (cdouglas)

    HADOOP-3533. Add deprecated methods to provide API compatibility
    between 0.18 and 0.17. Remove the deprecated methods in trunk. (omalley)

    HADOOP-3580. Fixes a problem to do with specifying a har as an input to 
    a job. (Mahadev Konar via ddas)

    HADOOP-3333. Don't assign a task to a tasktracker that it failed to  
    execute earlier (used to happen in the case of lost tasktrackers where
    the tasktracker would reinitialize and bind to a different port). 
    (Jothi Padmanabhan and Arun Murthy via ddas)

    HADOOP-3534. Log IOExceptions that happen in closing the name
    system when the NameNode shuts down. (Tsz Wo (Nicholas) Sze via omalley)

    HADOOP-3546. TaskTracker re-initialization gets stuck in cleaning up.
    (Amareshwari Sriramadasu via ddas)

    HADOOP-3576. Fix NullPointerException when renaming a directory
    to its subdirectory. (Tse Wo (Nicholas), SZE via hairong)

    HADOOP-3320. Fix NullPointerException in NetworkTopology.getDistance().
    (hairong)

    HADOOP-3569. KFS input stream read() now correctly reads 1 byte
    instead of 4. (Sriram Rao via omalley)

    HADOOP-3599. Fix JobConf::setCombineOnceOnly to modify the instance rather
    than a parameter. (Owen O'Malley via cdouglas)

    HADOOP-3590. Null pointer exception in JobTracker when the task tracker is 
    not yet resolved. (Amar Ramesh Kamat via ddas)

    HADOOP-3603. Fix MapOutputCollector to spill when io.sort.spill.percent is
    1.0 and to detect spills when emitted records write no data. (cdouglas)

    HADOOP-3615. Set DatanodeProtocol.versionID to the correct value.
    (Tsz Wo (Nicholas), SZE via cdouglas)

    HADOOP-3559. Fix the libhdfs test script and config to work with the
    current semantics. (lohit vijayarenu via cdouglas)

    HADOOP-3480.  Need to update Eclipse template to reflect current trunk.
    (Brice Arnould via tomwhite)
  
    HADOOP-3588. Fixed usability issues with archives. (mahadev)

    HADOOP-3635. Uncaught exception in DataBlockScanner.
    (Tsz Wo (Nicholas), SZE via hairong)

    HADOOP-3639. Exception when closing DFSClient while multiple files are
    open. (Benjamin Gufler via hairong)

    HADOOP-3572. SetQuotas usage interface has some minor bugs. (hairong)

    HADOOP-3649. Fix bug in removing blocks from the corrupted block map.
    (Lohit Vijayarenu via shv)

    HADOOP-3604. Work around a JVM synchronization problem observed while
    retrieving the address of direct buffers from compression code by obtaining
    a lock during this call. (Arun C Murthy via cdouglas)

    HADOOP-3683. Fix dfs metrics to count file listings rather than files
    listed. (lohit vijayarenu via cdouglas)

    HADOOP-3597. Fix SortValidator to use filesystems other than the default as
    input. Validation job still runs on default fs.
    (Jothi Padmanabhan via cdouglas)

    HADOOP-3693. Fix archives, distcp and native library documentation to
    conform to style guidelines. (Amareshwari Sriramadasu via cdouglas)

    HADOOP-3653. Fix test-patch target to properly account for Eclipse
    classpath jars. (Brice Arnould via nigel)

    HADOOP-3692. Fix documentation for Cluster setup and Quick start guides. 
    (Amareshwari Sriramadasu via ddas)

    HADOOP-3691. Fix streaming and tutorial docs. (Jothi Padmanabhan via ddas)

    HADOOP-3630. Fix NullPointerException in CompositeRecordReader from empty
    sources (cdouglas)

    HADOOP-3706. Fix a ClassLoader issue in the mapred.join Parser that
    prevents it from loading user-specified InputFormats.
    (Jingkei Ly via cdouglas)

    HADOOP-3718. Fix KFSOutputStream::write(int) to output a byte instead of
    an int, per the OutputStream contract. (Sriram Rao via cdouglas)

    HADOOP-3647. Add debug logs to help track down a very occassional,
    hard-to-reproduce, bug in shuffle/merge on the reducer. (acmurthy) 

    HADOOP-3716. Prevent listStatus in KosmosFileSystem from returning
    null for valid, empty directories. (Sriram Rao via cdouglas)

    HADOOP-3752. Fix audit logging to record rename events. (cdouglas)

    HADOOP-3737. Fix CompressedWritable to call Deflater::end to release
    compressor memory. (Grant Glouser via cdouglas)

    HADOOP-3670. Fixes JobTracker to clear out split bytes when no longer 
    required. (Amareshwari Sriramadasu via ddas)

    HADOOP-3755. Update gridmix to work with HOD 0.4 (Runping Qi via cdouglas)
  
    HADOOP-3743. Fix -libjars, -files, -archives options to work even if 
    user code does not implement tools. (Amareshwari Sriramadasu via mahadev)

    HADOOP-3774. Fix typos in shell output. (Tsz Wo (Nicholas), SZE via
    cdouglas)

    HADOOP-3762. Fixed FileSystem cache to work with the default port. (cutting
    via omalley)

    HADOOP-3798. Fix tests compilation. (Mukund Madhugiri via omalley)

    HADOOP-3794. Return modification time instead of zero for KosmosFileSystem.
    (Sriram Rao via cdouglas)

    HADOOP-3806. Remove debug statement to stdout from QuickSort. (cdouglas)

    HADOOP-3776. Fix NPE at NameNode when datanode reports a block after it is
    deleted at NameNode. (rangadi)

    HADOOP-3537. Disallow adding a datanode to a network topology when its
    network location is not resolved. (hairong)

    HADOOP-3571. Fix bug in block removal used in lease recovery. (shv)

    HADOOP-3645. MetricsTimeVaryingRate returns wrong value for
    metric_avg_time. (Lohit Vijayarenu via hairong)

    HADOOP-3521. Reverted the missing cast to float for sending Counters' values
    to Hadoop metrics which was removed by HADOOP-544. (acmurthy)   

    HADOOP-3820. Fixes two problems in the gridmix-env - a syntax error, and a 
    wrong definition of USE_REAL_DATASET by default. (Arun Murthy via ddas)

    HADOOP-3724. Fixes two problems related to storing and recovering lease
    in the fsimage. (dhruba)
    
    HADOOP-3827.  Fixed compression of empty map-outputs. (acmurthy) 

    HADOOP-3865. Remove reference to FSNamesystem from metrics preventing
    garbage collection. (Lohit Vijayarenu via cdouglas)

    HADOOP-3884.  Fix so that Eclipse plugin builds against recent
    Eclipse releases.  (cutting)

    HADOOP-3837. Streaming jobs report progress status. (dhruba)

    HADOOP-3897. Fix a NPE in secondary namenode. (Lohit Vijayarenu via 
    cdouglas)

    HADOOP-3901. Fix bin/hadoop to correctly set classpath under cygwin.
    (Tsz Wo (Nicholas) Sze via omalley)

    HADOOP-3947. Fix a problem in tasktracker reinitialization. 
    (Amareshwari Sriramadasu via ddas)

Release 0.17.3 - Unreleased

  IMPROVEMENTS

    HADOOP-4164. Chinese translation of the documentation. (Xuebing Yan via 
    omalley)

  BUG FIXES

    HADOOP-4277. Checksum verification was mistakenly disabled for
    LocalFileSystem. (Raghu Angadi)

    HADOOP-4271. Checksum input stream can sometimes return invalid 
    data to the user. (Ning Li via rangadi)

    HADOOP-4318. DistCp should use absolute paths for cleanup.  (szetszwo)

    HADOOP-4326. ChecksumFileSystem does not override create(...) correctly.
    (szetszwo)

Release 0.17.2 - 2008-08-11

  BUG FIXES

    HADOOP-3678. Avoid spurious exceptions logged at DataNode when clients
    read from DFS. (rangadi)

    HADOOP-3707. NameNode keeps a count of number of blocks scheduled
    to be written to a datanode and uses it to avoid allocating more
    blocks than a datanode can hold. (rangadi)

    HADOOP-3760. Fix a bug with HDFS file close() mistakenly introduced
    by HADOOP-3681. (Lohit Vijayarenu via rangadi)

    HADOOP-3681. DFSClient can get into an infinite loop while closing
    a file if there are some errors. (Lohit Vijayarenu via rangadi)

    HADOOP-3002. Hold off block removal while in safe mode. (shv)

    HADOOP-3685. Unbalanced replication target. (hairong)

    HADOOP-3758. Shutdown datanode on version mismatch instead of retrying
    continuously, preventing excessive logging at the namenode.
    (lohit vijayarenu via cdouglas)

    HADOOP-3633. Correct exception handling in DataXceiveServer, and throttle
    the number of xceiver threads in a data-node. (shv)

    HADOOP-3370. Ensure that the TaskTracker.runningJobs data-structure is
    correctly cleaned-up on task completion. (Zheng Shao via acmurthy) 

    HADOOP-3813. Fix task-output clean-up on HDFS to use the recursive 
    FileSystem.delete rather than the FileUtil.fullyDelete. (Amareshwari
    Sri Ramadasu via acmurthy)  

    HADOOP-3859. Allow the maximum number of xceivers in the data node to
    be configurable. (Johan Oskarsson via omalley)

    HADOOP-3931. Fix corner case in the map-side sort that causes some values 
    to be counted as too large and cause pre-mature spills to disk. Some values
    will also bypass the combiner incorrectly. (cdouglas via omalley)

Release 0.17.1 - 2008-06-23

  INCOMPATIBLE CHANGES

    HADOOP-3565. Fix the Java serialization, which is not enabled by
    default, to clear the state of the serializer between objects.
    (tomwhite via omalley)

  IMPROVEMENTS

    HADOOP-3522. Improve documentation on reduce pointing out that
    input keys and values will be reused. (omalley)

    HADOOP-3487. Balancer uses thread pools for managing its threads;
    therefore provides better resource management. (hairong)

  BUG FIXES

    HADOOP-2159 Namenode stuck in safemode. The counter blockSafe should
    not be decremented for invalid blocks. (hairong)

    HADOOP-3472 MapFile.Reader getClosest() function returns incorrect results
    when before is true (Todd Lipcon via Stack)

    HADOOP-3442. Limit recursion depth on the stack for QuickSort to prevent
    StackOverflowErrors. To avoid O(n*n) cases, when partitioning depth exceeds
    a multiple of log(n), change to HeapSort. (cdouglas)

    HADOOP-3477. Fix build to not package contrib/*/bin twice in
    distributions.  (Adam Heath via cutting)

    HADOOP-3475. Fix MapTask to correctly size the accounting allocation of
    io.sort.mb. (cdouglas)

    HADOOP-3550. Fix the serialization data structures in MapTask where the
    value lengths are incorrectly calculated. (cdouglas)

    HADOOP-3526. Fix contrib/data_join framework by cloning values retained
    in the reduce. (Spyros Blanas via cdouglas)

    HADOOP-1979. Speed up fsck by adding a buffered stream. (Lohit
    Vijaya Renu via omalley)

Release 0.17.0 - 2008-05-18

  INCOMPATIBLE CHANGES

    HADOOP-2786.  Move hbase out of hadoop core

    HADOOP-2345.  New HDFS transactions to support appending 
    to files.  Disk layout version changed from -11 to -12. (dhruba)

    HADOOP-2192. Error messages from "dfs mv" command improved.
    (Mahadev Konar via dhruba)

    HADOOP-1902. "dfs du" command without any arguments operates on the
    current working directory.  (Mahadev Konar via dhruba)

    HADOOP-2873.  Fixed bad disk format introduced by HADOOP-2345.
    Disk layout version changed from -12 to -13. See changelist 630992
    (dhruba)

    HADOOP-1985.  This addresses rack-awareness for Map tasks and for 
    HDFS in a uniform way. (ddas)

    HADOOP-1986.  Add support for a general serialization mechanism for
    Map Reduce. (tomwhite)

    HADOOP-771. FileSystem.delete() takes an explicit parameter that
    specifies whether a recursive delete is intended.
    (Mahadev Konar via dhruba)

    HADOOP-2470. Remove getContentLength(String), open(String, long, long)
    and isDir(String) from ClientProtocol. ClientProtocol version changed
    from 26 to 27. (Tsz Wo (Nicholas), SZE via cdouglas)

    HADOOP-2822. Remove deprecated code for classes InputFormatBase and 
    PhasedFileSystem. (Amareshwari Sriramadasu via enis)

    HADOOP-2116. Changes the layout of the task execution directory. 
    (Amareshwari Sriramadasu via ddas)

    HADOOP-2828. The following deprecated methods in Configuration.java
    have been removed
        getObject(String name)
        setObject(String name, Object value)
        get(String name, Object defaultValue)
        set(String name, Object value)
        Iterator entries()
    (Amareshwari Sriramadasu via ddas)

    HADOOP-2824. Removes one deprecated constructor from MiniMRCluster.
    (Amareshwari Sriramadasu via ddas)

    HADOOP-2823. Removes deprecated methods getColumn(), getLine() from
    org.apache.hadoop.record.compiler.generated.SimpleCharStream. 
    (Amareshwari Sriramadasu via ddas)

    HADOOP-3060. Removes one unused constructor argument from MiniMRCluster.
    (Amareshwari Sriramadasu via ddas)

    HADOOP-2854. Remove deprecated o.a.h.ipc.Server::getUserInfo().
    (lohit vijayarenu via cdouglas)

    HADOOP-2563. Remove deprecated FileSystem::listPaths.
    (lohit vijayarenu via cdouglas)

    HADOOP-2818.  Remove deprecated methods in Counters.
    (Amareshwari Sriramadasu via tomwhite)

    HADOOP-2831. Remove deprecated o.a.h.dfs.INode::getAbsoluteName()
    (lohit vijayarenu via cdouglas)

    HADOOP-2839. Remove deprecated FileSystem::globPaths.
    (lohit vijayarenu via cdouglas)

    HADOOP-2634. Deprecate ClientProtocol::exists.
    (lohit vijayarenu via cdouglas)

    HADOOP-2410.  Make EC2 cluster nodes more independent of each other.
    Multiple concurrent EC2 clusters are now supported, and nodes may be
    added to a cluster on the fly with new nodes starting in the same EC2
    availability zone as the cluster.  Ganglia monitoring and large
    instance sizes have also been added.  (Chris K Wensel via tomwhite)

    HADOOP-2826. Deprecated FileSplit.getFile(), LineRecordReader.readLine().
    (Amareshwari Sriramadasu via ddas)

    HADOOP-3239. getFileInfo() returns null for non-existing files instead
    of throwing FileNotFoundException. (Lohit Vijayarenu via shv)

    HADOOP-3266. Removed HOD changes from CHANGES.txt, as they are now inside 
    src/contrib/hod  (Hemanth Yamijala via ddas)

    HADOOP-3280. Separate the configuration of the virtual memory size
    (mapred.child.ulimit) from the jvm heap size, so that 64 bit
    streaming applications are supported even when running with 32 bit
    jvms. (acmurthy via omalley)

  NEW FEATURES

    HADOOP-1398.  Add HBase in-memory block cache.  (tomwhite)

    HADOOP-2178.  Job History on DFS. (Amareshwari Sri Ramadasu via ddas)

    HADOOP-2063. A new parameter to dfs -get command to fetch a file 
    even if it is corrupted.  (Tsz Wo (Nicholas), SZE via dhruba)

    HADOOP-2219. A new command "df -count" that counts the number of
    files and directories.  (Tsz Wo (Nicholas), SZE via dhruba)

    HADOOP-2906. Add an OutputFormat capable of using keys, values, and
    config params to map records to different output files.
    (Runping Qi via cdouglas)

    HADOOP-2346. Utilities to support timeout while writing to sockets.
    DFSClient and DataNode sockets have 10min write timeout. (rangadi)
    
    HADOOP-2951.  Add a contrib module that provides a utility to
    build or update Lucene indexes using Map/Reduce.  (Ning Li via cutting)

    HADOOP-1622.  Allow multiple jar files for map reduce.
    (Mahadev Konar via dhruba)

    HADOOP-2055. Allows users to set PathFilter on the FileInputFormat.
    (Alejandro Abdelnur via ddas)

    HADOOP-2551. More environment variables like HADOOP_NAMENODE_OPTS
    for better control of HADOOP_OPTS for each component. (rangadi)

    HADOOP-3001. Add job counters that measure the number of bytes
    read and written to HDFS, S3, KFS, and local file systems. (omalley)

    HADOOP-3048.  A new Interface and a default implementation to convert 
    and restore serializations of objects to/from strings. (enis)

  IMPROVEMENTS

    HADOOP-2655. Copy on write for data and metadata files in the 
    presence of snapshots. Needed for supporting appends to HDFS
    files. (dhruba) 

    HADOOP-1967.  When a Path specifies the same scheme as the default
    FileSystem but no authority, the default FileSystem's authority is
    used.  Also add warnings for old-format FileSystem names, accessor
    methods for fs.default.name, and check for null authority in HDFS.
    (cutting)

    HADOOP-2895. Let the profiling string be configurable.
    (Martin Traverso via cdouglas)

    HADOOP-910. Enables Reduces to do merges for the on-disk map output files 
    in parallel with their copying. (Amar Kamat via ddas)

    HADOOP-730. Use rename rather than copy for local renames. (cdouglas)

    HADOOP-2810. Updated the Hadoop Core logo. (nigel)

    HADOOP-2057.  Streaming should optionally treat a non-zero exit status
    of a child process as a failed task.  (Rick Cox via tomwhite)

    HADOOP-2765. Enables specifying ulimits for streaming/pipes tasks (ddas)

    HADOOP-2888. Make gridmix scripts more readily configurable and amenable
    to automated execution. (Mukund Madhugiri via cdouglas)

    HADOOP-2908.  A document that describes the DFS Shell command. 
    (Mahadev Konar via dhruba)

    HADOOP-2981.  Update README.txt to reflect the upcoming use of
    cryptography. (omalley)

    HADOOP-2804.  Add support to publish CHANGES.txt as HTML when running
    the Ant 'docs' target. (nigel)

    HADOOP-2559. Change DFS block placement to allocate the first replica
    locally, the second off-rack, and the third intra-rack from the
    second. (lohit vijayarenu via cdouglas)

    HADOOP-2939. Make the automated patch testing process an executable 
    Ant target, test-patch. (nigel)

    HADOOP-2239. Add HsftpFileSystem to permit transferring files over ssl.
    (cdouglas)

    HADOOP-2886.  Track individual RPC metrics.
    (girish vaitheeswaran via dhruba)

    HADOOP-2373. Improvement in safe-mode reporting. (shv)

    HADOOP-3091. Modify FsShell command -put to accept multiple sources.
    (Lohit Vijaya Renu via cdouglas)

    HADOOP-3092. Show counter values from job -status command.
    (Tom White via ddas)

    HADOOP-1228.  Ant task to generate Eclipse project files.  (tomwhite)

    HADOOP-3093. Adds Configuration.getStrings(name, default-value) and
    the corresponding setStrings. (Amareshwari Sriramadasu via ddas)

    HADOOP-3106. Adds documentation in forrest for debugging.
    (Amareshwari Sriramadasu via ddas)

    HADOOP-3099. Add an option to distcp to preserve user, group, and
    permission information. (Tsz Wo (Nicholas), SZE via cdouglas)

    HADOOP-2841. Unwrap AccessControlException and FileNotFoundException
    from RemoteException for DFSClient. (shv)

    HADOOP-3152.  Make index interval configuable when using
    MapFileOutputFormat for map-reduce job.  (Rong-En Fan via cutting)

    HADOOP-3143. Decrease number of slaves from 4 to 3 in TestMiniMRDFSSort,
    as Hudson generates false negatives under the current load.
    (Nigel Daley via cdouglas)

    HADOOP-3174. Illustrative example for MultipleFileInputFormat. (Enis
    Soztutar via acmurthy)  

    HADOOP-2993. Clarify the usage of JAVA_HOME in the Quick Start guide.
    (acmurthy via nigel)

    HADOOP-3124. Make DataNode socket write timeout configurable. (rangadi)

  OPTIMIZATIONS

    HADOOP-2790.  Fixed inefficient method hasSpeculativeTask by removing
    repetitive calls to get the current time and late checking to see if
    we want speculation on at all. (omalley)

    HADOOP-2758. Reduce buffer copies in DataNode when data is read from
    HDFS, without negatively affecting read throughput. (rangadi)

    HADOOP-2399. Input key and value to combiner and reducer is reused.
    (Owen O'Malley via ddas). 

    HADOOP-2423.  Code optimization in FSNamesystem.mkdirs.
    (Tsz Wo (Nicholas), SZE via dhruba)

    HADOOP-2606. ReplicationMonitor selects data-nodes to replicate directly
    from needed replication blocks instead of looking up for the blocks for 
    each live data-node. (shv)

    HADOOP-2148. Eliminate redundant data-node blockMap lookups. (shv)

    HADOOP-2027. Return the number of bytes in each block in a file
    via a single rpc to the namenode to speed up job planning. 
    (Lohit Vijaya Renu via omalley)

    HADOOP-2902.  Replace uses of "fs.default.name" with calls to the
    accessor methods added in HADOOP-1967.  (cutting)

    HADOOP-2119.  Optimize scheduling of jobs with large numbers of
    tasks by replacing static arrays with lists of runnable tasks. 
    (Amar Kamat via omalley)

    HADOOP-2919.  Reduce the number of memory copies done during the
    map output sorting. Also adds two config variables:
    io.sort.spill.percent - the percentages of io.sort.mb that should
                            cause a spill (default 80%)
    io.sort.record.percent - the percent of io.sort.mb that should
                             hold key/value indexes (default 5%)
    (cdouglas via omalley)

    HADOOP-3140. Doesn't add a task in the commit queue if the task hadn't
    generated any output. (Amar Kamat via ddas)

    HADOOP-3168. Reduce the amount of logging in streaming to an
    exponentially increasing number of records (up to 10,000
    records/log). (Zheng Shao via omalley)
 
  BUG FIXES

    HADOOP-2195. '-mkdir' behaviour is now closer to Linux shell in case of
    errors. (Mahadev Konar via rangadi)
    
    HADOOP-2190. bring behaviour '-ls' and '-du' closer to Linux shell 
    commands in case of errors. (Mahadev Konar via rangadi)
    
    HADOOP-2193. 'fs -rm' and 'fs -rmr' show error message when the target
    file does not exist. (Mahadev Konar via rangadi)
            
    HADOOP-2738 Text is not subclassable because set(Text) and compareTo(Object)
    access the other instance's private members directly. (jimk)

    HADOOP-2779.  Remove the references to HBase in the build.xml. (omalley)

    HADOOP-2194. dfs cat on a non-existent file throws FileNotFoundException.
    (Mahadev Konar via dhruba)

    HADOOP-2767. Fix for NetworkTopology erroneously skipping the last leaf 
    node on a rack. (Hairong Kuang and Mark Butler via dhruba)

    HADOOP-1593. FsShell works with paths in non-default FileSystem.
    (Mahadev Konar via dhruba)

    HADOOP-2191. du and dus command on non-existent directory gives 
    appropriate error message.  (Mahadev Konar via dhruba)

    HADOOP-2832. Remove tabs from code of DFSClient for better
    indentation. (dhruba)

    HADOOP-2844. distcp closes file handles for sequence files.
    (Tsz Wo (Nicholas), SZE via dhruba)

    HADOOP-2727. Fix links in Web UI of the hadoop daemons and some docs
    (Amareshwari Sri Ramadasu via ddas)

    HADOOP-2871. Fixes a problem to do with file: URI in the JobHistory init.
    (Amareshwari Sri Ramadasu via ddas)

    HADOOP-2800.  Deprecate SetFile.Writer constructor not the whole class.
    (Johan Oskarsson via tomwhite)

    HADOOP-2891.  DFSClient.close() closes all open files. (dhruba)

    HADOOP-2845.  Fix dfsadmin disk utilization report on Solaris.
    (Martin Traverso via tomwhite)

    HADOOP-2912. MiniDFSCluster restart should wait for namenode to exit
    safemode. This was causing TestFsck to fail.  (Mahadev Konar via dhruba)

    HADOOP-2820. The following classes in streaming are removed : 
    StreamLineRecordReader StreamOutputFormat StreamSequenceRecordReader.
    (Amareshwari Sri Ramadasu via ddas)

    HADOOP-2819. The following methods in JobConf are removed:
    getInputKeyClass() setInputKeyClass getInputValueClass()
    setInputValueClass(Class theClass) setSpeculativeExecution
    getSpeculativeExecution() (Amareshwari Sri Ramadasu via ddas)

    HADOOP-2817. Removes deprecated mapred.tasktracker.tasks.maximum and 
    ClusterStatus.getMaxTasks(). (Amareshwari Sri Ramadasu via ddas) 

    HADOOP-2821. Removes deprecated ShellUtil and ToolBase classes from
    the util package. (Amareshwari Sri Ramadasu via ddas) 

    HADOOP-2934. The namenode was encountreing a NPE while loading
    leases from the fsimage. Fixed. (dhruba)

    HADOOP-2938. Some fs commands did not glob paths.
    (Tsz Wo (Nicholas), SZE via rangadi)

    HADOOP-2943. Compression of intermediate map output causes failures
    in the merge. (cdouglas)

    HADOOP-2870.  DataNode and NameNode closes all connections while
    shutting down. (Hairong Kuang via dhruba)

    HADOOP-2973. Fix TestLocalDFS for Windows platform.
    (Tsz Wo (Nicholas), SZE via dhruba)

    HADOOP-2971. select multiple times if it returns early in 
    SocketIOWithTimeout. (rangadi)

    HADOOP-2955. Fix TestCrcCorruption test failures caused by HADOOP-2758
    (rangadi)

    HADOOP-2657. A flush call on the DFSOutputStream flushes the last
    partial CRC chunk too.  (dhruba)

    HADOOP-2974. IPC unit tests used "0.0.0.0" to connect to server, which
    is not always supported. (rangadi)

    HADOOP-2996. Fixes uses of StringBuffer in StreamUtils class.
    (Dave Brosius via ddas)

    HADOOP-2995. Fixes StreamBaseRecordReader's getProgress to return a 
    floating point number. (Dave Brosius via ddas)

    HADOOP-2972. Fix for a NPE in FSDataset.invalidate.
    (Mahadev Konar via dhruba)

    HADOOP-2994. Code cleanup for DFSClient: remove redundant 
    conversions from string to string.  (Dave Brosius via dhruba)

    HADOOP-3009. TestFileCreation sometimes fails because restarting
    minidfscluster sometimes creates datanodes with ports that are
    different from their original instance. (dhruba)

    HADOOP-2992. Distributed Upgrade framework works correctly with
    more than one upgrade object.  (Konstantin Shvachko via dhruba)

    HADOOP-2679. Fix a typo in libhdfs.  (Jason via dhruba)

    HADOOP-2976. When a lease expires, the Namenode ensures that 
    blocks of the file are adequately replicated. (dhruba)

    HADOOP-2901. Fixes the creation of info servers in the JobClient
    and JobTracker. Removes the creation from JobClient and removes
    additional info server from the JobTracker. Also adds the command
    line utility to view the history files (HADOOP-2896), and fixes
    bugs in JSPs to do with analysis - HADOOP-2742, HADOOP-2792.
    (Amareshwari Sri Ramadasu via ddas)

    HADOOP-2890. If different datanodes report the same block but
    with different sizes to the namenode, the namenode picks the
    replica(s) with the largest size as the only valid replica(s). (dhruba)

    HADOOP-2825. Deprecated MapOutputLocation.getFile() is removed.
    (Amareshwari Sri Ramadasu via ddas)

    HADOOP-2806. Fixes a streaming document.
    (Amareshwari Sriramadasu via ddas)

    HADOOP-3008. SocketIOWithTimeout throws InterruptedIOException if the
    thread is interrupted while it is waiting. (rangadi)
    
    HADOOP-3006. Fix wrong packet size reported by DataNode when a block
    is being replicated. (rangadi)

    HADOOP-3029. Datanode prints log message "firstbadlink" only if 
    it detects a bad connection to another datanode in the pipeline. (dhruba)

    HADOOP-3030. Release reserved space for file in InMemoryFileSystem if
    checksum reservation fails. (Devaraj Das via cdouglas)

    HADOOP-3036. Fix findbugs warnings in UpgradeUtilities. (Konstantin
    Shvachko via cdouglas)

    HADOOP-3025. ChecksumFileSystem supports the delete method with 
    the recursive flag. (Mahadev Konar via dhruba)

    HADOOP-3012. dfs -mv file to user home directory throws exception if 
    the user home directory does not exist. (Mahadev Konar via dhruba)
    
    HADOOP-3066. Should not require superuser privilege to query if hdfs is in
    safe mode (jimk)

    HADOOP-3040. If the input line starts with the separator char, the key
    is set as empty. (Amareshwari Sriramadasu via ddas) 

    HADOOP-3080. Removes flush calls from JobHistory.
    (Amareshwari Sriramadasu via ddas) 

    HADOOP-3086. Adds the testcase missed during commit of hadoop-3040.
    (Amareshwari Sriramadasu via ddas)

    HADOOP-3046. Fix the raw comparators for Text and BytesWritables
    to use the provided length rather than recompute it. (omalley)

    HADOOP-3094. Fix BytesWritable.toString to avoid extending the sign bit
    (Owen O'Malley via cdouglas)

    HADOOP-3067. DFSInputStream's position read does not close the sockets.
    (rangadi)

    HADOOP-3073. close() on SocketInputStream or SocketOutputStream should
    close the underlying channel. (rangadi)

    HADOOP-3087. Fixes a problem to do with refreshing of loadHistory.jsp.
    (Amareshwari Sriramadasu via ddas)

    HADOOP-3065. Better logging message if the rack location of a datanode
    cannot be determined.  (Devaraj Das via dhruba)

    HADOOP-3064. Commas in a file path should not be treated as delimiters.
    (Hairong Kuang via shv)

    HADOOP-2997. Adds test for non-writable serialier. Also fixes a problem 
    introduced by HADOOP-2399. (Tom White via ddas)

    HADOOP-3114. Fix TestDFSShell on Windows. (Lohit Vijaya Renu via cdouglas)

    HADOOP-3118.  Fix Namenode NPE while loading fsimage after a cluster 
    upgrade from older disk format. (dhruba)

    HADOOP-3161. Fix FIleUtil.HardLink.getLinkCount on Mac OS. (nigel
    via omalley)

    HADOOP-2927. Fix TestDU to acurately calculate the expected file size.
    (shv via nigel)

    HADOOP-3123. Fix the native library build scripts to work on Solaris.
    (tomwhite via omalley)

    HADOOP-3089.  Streaming should accept stderr from task before
    first key arrives.  (Rick Cox via tomwhite)

    HADOOP-3146. A DFSOutputStream.flush method is renamed as
    DFSOutputStream.fsync.  (dhruba)

    HADOOP-3165. -put/-copyFromLocal did not treat input file "-" as stdin.
    (Lohit Vijayarenu via rangadi)

    HADOOP-3041. Deprecate JobConf.setOutputPath and JobConf.getOutputPath.
    Deprecate OutputFormatBase. Add FileOutputFormat. Existing output formats
    extending OutputFormatBase, now extend FileOutputFormat. Add the following
    APIs in FileOutputFormat: setOutputPath, getOutputPath, getWorkOutputPath.
    (Amareshwari Sriramadasu via nigel)

    HADOOP-3083. The fsimage does not store leases. This would have to be
    reworked in the next release to support appends. (dhruba)

    HADOOP-3166. Fix an ArrayIndexOutOfBoundsException in the spill thread
    and make exception handling more promiscuous to catch this condition.
    (cdouglas)

    HADOOP-3050. DataNode sends one and only one block report after
    it registers with the namenode. (Hairong Kuang)

    HADOOP-3044. NNBench sets the right configuration for the mapper.
    (Hairong Kuang)

    HADOOP-3178. Fix GridMix scripts for small and medium jobs
    to handle input paths differently. (Mukund Madhugiri via nigel)

    HADOOP-1911. Fix an infinite loop in DFSClient when all replicas of a
    block are bad (cdouglas)

    HADOOP-3157. Fix path handling in DistributedCache and TestMiniMRLocalFS.
    (Doug Cutting via rangadi) 

    HADOOP-3018. Fix the eclipse plug-in contrib wrt removed deprecated
    methods (taton)

    HADOOP-3183. Fix TestJobShell to use 'ls' instead of java.io.File::exists
    since cygwin symlinks are unsupported.
    (Mahadev konar via cdouglas)

    HADOOP-3175. Fix FsShell.CommandFormat to handle "-" in arguments.
    (Edward J. Yoon via rangadi)

    HADOOP-3220. Safemode message corrected. (shv)

    HADOOP-3208. Fix WritableDeserializer to set the Configuration on
    deserialized Writables. (Enis Soztutar via cdouglas)

   HADOOP-3224. 'dfs -du /dir' does not return correct size.
   (Lohit Vjayarenu via rangadi)

   HADOOP-3223. Fix typo in help message for -chmod. (rangadi)

   HADOOP-1373. checkPath() should ignore case when it compares authoriy.
   (Edward J. Yoon via rangadi)

   HADOOP-3204. Fixes a problem to do with ReduceTask's LocalFSMerger not
   catching Throwable.  (Amar Ramesh Kamat via ddas)

    HADOOP-3229. Report progress when collecting records from the mapper and
    the combiner. (Doug Cutting via cdouglas)

    HADOOP-3225. Unwrapping methods of RemoteException should initialize
    detailedMassage field. (Mahadev Konar, shv, cdouglas)

    HADOOP-3247. Fix gridmix scripts to use the correct globbing syntax and
    change maxentToSameCluster to run the correct number of jobs.
    (Runping Qi via cdouglas)

    HADOOP-3242. Fix the RecordReader of SequenceFileAsBinaryInputFormat to
    correctly read from the start of the split and not the beginning of the
    file. (cdouglas via acmurthy) 

    HADOOP-3256. Encodes the job name used in the filename for history files.
    (Arun Murthy via ddas)

    HADOOP-3162. Ensure that comma-separated input paths are treated correctly
    as multiple input paths. (Amareshwari Sri Ramadasu via acmurthy)

    HADOOP-3263. Ensure that the job-history log file always follows the
    pattern of hostname_timestamp_jobid_username_jobname even if username
    and/or jobname are not specfied. This helps to avoid wrong assumptions
    made about the job-history log filename in jobhistory.jsp. (acmurthy) 

    HADOOP-3251. Fixes getFilesystemName in JobTracker and LocalJobRunner to
    use FileSystem.getUri instead of FileSystem.getName. (Arun Murthy via ddas)

    HADOOP-3237. Fixes TestDFSShell.testErrOutPut on Windows platform.
    (Mahadev Konar via ddas)

    HADOOP-3279. TaskTracker checks for SUCCEEDED task status in addition to 
    COMMIT_PENDING status when it fails maps due to lost map.
    (Devaraj Das)

    HADOOP-3286. Prevent collisions in gridmix output dirs by increasing the
    granularity of the timestamp. (Runping Qi via cdouglas)

    HADOOP-3285. Fix input split locality when the splits align to
    fs blocks. (omalley)

    HADOOP-3372. Fix heap management in streaming tests. (Arun Murthy via
    cdouglas)

    HADOOP-3031. Fix javac warnings in test classes. (cdouglas)

    HADOOP-3382. Fix memory leak when files are not cleanly closed (rangadi)

    HADOOP-3322. Fix to push MetricsRecord for rpc metrics. (Eric Yang via
    mukund)

Release 0.16.4 - 2008-05-05

  BUG FIXES

    HADOOP-3138. DFS mkdirs() should not throw an exception if the directory
    already exists. (rangadi via mukund)

    HADOOP-3294. Fix distcp to check the destination length and retry the copy
    if it doesn't match the src length. (Tsz Wo (Nicholas), SZE via mukund)

    HADOOP-3186. Fix incorrect permission checkding for mv and renameTo
    in HDFS. (Tsz Wo (Nicholas), SZE via mukund)

Release 0.16.3 - 2008-04-16

  BUG FIXES

    HADOOP-3010. Fix ConcurrentModificationException in ipc.Server.Responder.
    (rangadi)

    HADOOP-3154. Catch all Throwables from the SpillThread in MapTask, rather
    than IOExceptions only. (ddas via cdouglas)

    HADOOP-3159. Avoid file system cache being overwritten whenever
    configuration is modified. (Tsz Wo (Nicholas), SZE via hairong)

    HADOOP-3139. Remove the consistency check for the FileSystem cache in
    closeAll() that causes spurious warnings and a deadlock.
    (Tsz Wo (Nicholas), SZE via cdouglas)

    HADOOP-3195. Fix TestFileSystem to be deterministic.
    (Tsz Wo (Nicholas), SZE via cdouglas)

    HADOOP-3069. Primary name-node should not truncate image when transferring
    it from the secondary. (shv)

    HADOOP-3182. Change permissions of the job-submission directory to 777
    from 733 to ensure sharing of HOD clusters works correctly. (Tsz Wo
    (Nicholas), Sze and Amareshwari Sri Ramadasu via acmurthy) 

Release 0.16.2 - 2008-04-02

  BUG FIXES

    HADOOP-3011. Prohibit distcp from overwriting directories on the
    destination filesystem with files. (cdouglas)

    HADOOP-3033. The BlockReceiver thread in the datanode writes data to 
    the block file, changes file position (if needed) and flushes all by
    itself. The PacketResponder thread does not flush block file. (dhruba)

    HADOOP-2978. Fixes the JobHistory log format for counters.
    (Runping Qi via ddas)

    HADOOP-2985. Fixes LocalJobRunner to tolerate null job output path.
    Also makes the _temporary a constant in MRConstants.java.
    (Amareshwari Sriramadasu via ddas)

    HADOOP-3003. FileSystem cache key is updated after a 
    FileSystem object is created. (Tsz Wo (Nicholas), SZE via dhruba)

    HADOOP-3042. Updates the Javadoc in JobConf.getOutputPath to reflect 
    the actual temporary path. (Amareshwari Sriramadasu via ddas)

    HADOOP-3007. Tolerate mirror failures while DataNode is replicating
    blocks as it used to before. (rangadi)

    HADOOP-2944. Fixes a "Run on Hadoop" wizard NPE when creating a
    Location from the wizard. (taton)

    HADOOP-3049. Fixes a problem in MultiThreadedMapRunner to do with
    catching RuntimeExceptions. (Alejandro Abdelnur via ddas)

    HADOOP-3039. Fixes a problem to do with exceptions in tasks not
    killing jobs. (Amareshwari Sriramadasu via ddas)

    HADOOP-3027. Fixes a problem to do with adding a shutdown hook in
    FileSystem.  (Amareshwari Sriramadasu via ddas)

    HADOOP-3056. Fix distcp when the target is an empty directory by
    making sure the directory is created first. (cdouglas and acmurthy 
    via omalley)

    HADOOP-3070. Protect the trash emptier thread from null pointer
    exceptions. (Koji Noguchi via omalley)

    HADOOP-3084. Fix HftpFileSystem to work for zero-lenghth files.
    (cdouglas)

    HADOOP-3107. Fix NPE when fsck invokes getListings. (dhruba)

    HADOOP-3104. Limit MultithreadedMapRunner to have a fixed length queue
    between the RecordReader and the map threads. (Alejandro Abdelnur via
    omalley)

    HADOOP-2833. Do not use "Dr. Who" as the default user in JobClient. 
    A valid user name is required. (Tsz Wo (Nicholas), SZE via rangadi)

    HADOOP-3128. Throw RemoteException in setPermissions and setOwner of 
    DistributedFileSystem.  (shv via nigel)

Release 0.16.1 - 2008-03-13

  INCOMPATIBLE CHANGES

    HADOOP-2869. Deprecate SequenceFile.setCompressionType in favor of
    SequenceFile.createWriter, SequenceFileOutputFormat.setCompressionType,
    and JobConf.setMapOutputCompressionType. (Arun C Murthy via cdouglas)
    Configuration changes to hadoop-default.xml:
      deprecated io.seqfile.compression.type

  IMPROVEMENTS

    HADOOP-2371. User guide for file permissions in HDFS.
    (Robert Chansler via rangadi)

    HADOOP-3098. Allow more characters in user and group names while
    using -chown and -chgrp commands. (rangadi)
    
  BUG FIXES

    HADOOP-2789. Race condition in IPC Server Responder that could close
    connections early. (Raghu Angadi)
    
    HADOOP-2785. minor. Fix a typo in Datanode block verification 
    (Raghu Angadi)
    
    HADOOP-2788. minor. Fix help message for chgrp shell command (Raghu Angadi).
    
    HADOOP-1188. fstime file is updated when a storage directory containing
    namespace image becomes inaccessible. (shv)

    HADOOP-2787. An application can set a configuration variable named
    dfs.umask to set the umask that is used by DFS.
    (Tsz Wo (Nicholas), SZE via dhruba)

    HADOOP-2780. The default socket buffer size for DataNodes is 128K.
    (dhruba)

    HADOOP-2716. Superuser privileges for the Balancer.
    (Tsz Wo (Nicholas), SZE via shv)

    HADOOP-2754. Filter out .crc files from local file system listing.
    (Hairong Kuang via shv)

    HADOOP-2733. Fix compiler warnings in test code.
    (Tsz Wo (Nicholas), SZE via cdouglas)

    HADOOP-2725. Modify distcp to avoid leaving partially copied files at
    the destination after encountering an error. (Tsz Wo (Nicholas), SZE
    via cdouglas)

    HADOOP-2391. Cleanup job output directory before declaring a job as
    SUCCESSFUL. (Amareshwari Sri Ramadasu via ddas)

    HADOOP-2808. Minor fix to FileUtil::copy to mind the overwrite
    formal. (cdouglas)

    HADOOP-2683. Moving UGI out of the RPC Server.
    (Tsz Wo (Nicholas), SZE via shv)

    HADOOP-2814. Fix for NPE in datanode in unit test TestDataTransferProtocol.
    (Raghu Angadi via dhruba)

    HADOOP-2811. Dump of counters in job history does not add comma between
    groups. (runping via omalley)

    HADOOP-2735. Enables setting TMPDIR for tasks. 
    (Amareshwari Sri Ramadasu via ddas)

    HADOOP-2843. Fix protections on map-side join classes to enable derivation.
    (cdouglas via omalley)

    HADOOP-2840. Fix gridmix scripts to correctly invoke the java sort through
    the proper jar. (Mukund Madhugiri via cdouglas)

    HADOOP-2769.  TestNNThroughputBnechmark should not use a fixed port for
    the namenode http port. (omalley)

    HADOOP-2852. Update gridmix benchmark to avoid an artifically long tail.
    (cdouglas)

    HADOOP-2894. Fix a problem to do with tasktrackers failing to connect to
    JobTracker upon reinitialization. (Owen O'Malley via ddas).

    HADOOP-2903.  Fix exception generated by Metrics while using pushMetric().
    (girish vaitheeswaran via dhruba)

    HADOOP-2904.  Fix to RPC metrics to log the correct host name. 
    (girish vaitheeswaran via dhruba)

    HADOOP-2918.  Improve error logging so that dfs writes failure with
    "No lease on file" can be diagnosed. (dhruba)

    HADOOP-2923.  Add SequenceFileAsBinaryInputFormat, which was
    missed in the commit for HADOOP-2603. (cdouglas via omalley)

    HADOOP-2931. IOException thrown by DFSOutputStream had wrong stack
    trace in some cases. (Michael Bieniosek via rangadi)

    HADOOP-2883. Write failures and data corruptions on HDFS files.
    The write timeout is back to what it was on 0.15 release. Also, the
    datnodes flushes the block file buffered output stream before
    sending a positive ack for the packet back to the client. (dhruba)

    HADOOP-2756. NPE in DFSClient while closing DFSOutputStreams 
    under load. (rangadi)

    HADOOP-2958. Fixed FileBench which broke due to HADOOP-2391 which performs
    a check for existence of the output directory and a trivial bug in
    GenericMRLoadGenerator where min/max word lenghts were identical since
    they were looking at the same config variables (Chris Douglas via
    acmurthy) 

    HADOOP-2915. Fixed FileSystem.CACHE so that a username is included
    in the cache key. (Tsz Wo (Nicholas), SZE via nigel)

    HADOOP-2813. TestDU unit test uses its own directory to run its 
    sequence of tests.  (Mahadev Konar via dhruba)

Release 0.16.0 - 2008-02-07

  INCOMPATIBLE CHANGES

    HADOOP-1245.  Use the mapred.tasktracker.tasks.maximum value
    configured on each tasktracker when allocating tasks, instead of
    the value configured on the jobtracker. InterTrackerProtocol
    version changed from 5 to 6. (Michael Bieniosek via omalley)

    HADOOP-1843. Removed code from Configuration and JobConf deprecated by 
    HADOOP-785 and a minor fix to Configuration.toString. Specifically the 
    important change is that mapred-default.xml is no longer supported and 
    Configuration no longer supports the notion of default/final resources.
    (acmurthy) 

    HADOOP-1302.  Remove deprecated abacus code from the contrib directory.
    This also fixes a configuration bug in AggregateWordCount, so that the
    job now works.  (enis)

    HADOOP-2288.  Enhance FileSystem API to support access control.
    (Tsz Wo (Nicholas), SZE via dhruba)

    HADOOP-2184.  RPC Support for user permissions and authentication.
    (Raghu Angadi via dhruba)

    HADOOP-2185.  RPC Server uses any available port if the specified
    port is zero. Otherwise it uses the specified port. Also combines
    the configuration attributes for the servers' bind address and
    port from "x.x.x.x" and "y" to "x.x.x.x:y". 
    Deprecated configuration variables:
      dfs.info.bindAddress
      dfs.info.port
      dfs.datanode.bindAddress
      dfs.datanode.port
      dfs.datanode.info.bindAdress
      dfs.datanode.info.port
      dfs.secondary.info.bindAddress
      dfs.secondary.info.port
      mapred.job.tracker.info.bindAddress
      mapred.job.tracker.info.port
      mapred.task.tracker.report.bindAddress
      tasktracker.http.bindAddress
      tasktracker.http.port
    New configuration variables (post HADOOP-2404):
      dfs.secondary.http.address
      dfs.datanode.address
      dfs.datanode.http.address
      dfs.http.address
      mapred.job.tracker.http.address
      mapred.task.tracker.report.address
      mapred.task.tracker.http.address
    (Konstantin Shvachko via dhruba)

    HADOOP-2401.  Only the current leaseholder can abandon a block for
    a HDFS file.  ClientProtocol version changed from 20 to 21.
    (Tsz Wo (Nicholas), SZE via dhruba)

    HADOOP-2381.  Support permission information in FileStatus. Client
    Protocol version changed from 21 to 22.  (Raghu Angadi via dhruba)

    HADOOP-2110. Block report processing creates fewer transient objects.
    Datanode Protocol version changed from 10 to 11.  
    (Sanjay Radia via dhruba)
    
    HADOOP-2567.  Add FileSystem#getHomeDirectory(), which returns the
    user's home directory in a FileSystem as a fully-qualified path.
    FileSystem#getWorkingDirectory() is also changed to return a
    fully-qualified path, which can break applications that attempt
    to, e.g., pass LocalFileSystem#getWorkingDir().toString() directly
    to java.io methods that accept file names. (cutting)

    HADOOP-2514.  Change trash feature to maintain a per-user trash
    directory, named ".Trash" in the user's home directory.  The
    "fs.trash.root" parameter is no longer used.  Full source paths
    are also no longer reproduced within the trash.

    HADOOP-2012. Periodic data verification on Datanodes.
    (Raghu Angadi via dhruba)

    HADOOP-1707. The DFSClient does not use a local disk file to cache
    writes to a HDFS file. Changed Data Transfer Version from 7 to 8.
    (dhruba)

    HADOOP-2652. Fix permission issues for HftpFileSystem. This is an 
    incompatible change since distcp may not be able to copy files 
    from cluster A (compiled with this patch) to cluster B (compiled 
    with previous versions). (Tsz Wo (Nicholas), SZE via dhruba)

  NEW FEATURES

    HADOOP-1857.  Ability to run a script when a task fails to capture stack
    traces. (Amareshwari Sri Ramadasu via ddas)

    HADOOP-2299.  Defination of a login interface.  A simple implementation for
    Unix users and groups. (Hairong Kuang via dhruba)

    HADOOP-1652.  A utility to balance data among datanodes in a HDFS cluster.
    (Hairong Kuang via dhruba)

    HADOOP-2085.  A library to support map-side joins of consistently 
    partitioned and sorted data sets. (Chris Douglas via omalley)

    HADOOP-2336. Shell commands to modify file permissions. (rangadi)

    HADOOP-1298. Implement file permissions for HDFS.
    (Tsz Wo (Nicholas) & taton via cutting)

    HADOOP-2447. HDFS can be configured to limit the total number of 
    objects (inodes and blocks) in the file system. (dhruba)

    HADOOP-2487. Added an option to get statuses for all submitted/run jobs.
    This information can be used to develop tools for analysing jobs.
    (Amareshwari Sri Ramadasu via acmurthy)

    HADOOP-1873. Implement user permissions for Map/Reduce framework.
    (Hairong Kuang via shv)

    HADOOP-2532.  Add to MapFile a getClosest method that returns the key
    that comes just before if the key is not present.  (stack via tomwhite)
   
    HADOOP-1883. Add versioning to Record I/O. (Vivek Ratan via ddas)

    HADOOP-2603.  Add SeqeunceFileAsBinaryInputFormat, which reads
    sequence files as BytesWritable/BytesWritable regardless of the
    key and value types used to write the file. (cdouglas via omalley)

    HADOOP-2367. Add ability to profile a subset of map/reduce tasks and fetch
    the result to the local filesystem of the submitting application. Also
    includes a general IntegerRanges extension to Configuration for setting
    positive, ranged parameters. (Owen O'Malley via cdouglas)

  IMPROVEMENTS

    HADOOP-2045.  Change committer list on website to a table, so that
    folks can list their organization, timezone, etc.  (cutting)

    HADOOP-2058.  Facilitate creating new datanodes dynamically in
    MiniDFSCluster. (Hairong Kuang via dhruba)

    HADOOP-1855.  fsck verifies block placement policies and reports
    violations.  (Konstantin Shvachko via dhruba)

    HADOOP-1604.  An system administrator can finalize namenode upgrades 
    without running the cluster. (Konstantin Shvachko via dhruba)

    HADOOP-1839.  Link-ify the Pending/Running/Complete/Killed grid in
    jobdetails.jsp to help quickly narrow down and see categorized TIPs' 
    details via jobtasks.jsp. (Amar Kamat via acmurthy)

    HADOOP-1210.  Log counters in job history. (Owen O'Malley via ddas)

    HADOOP-1912. Datanode has two new commands COPY and REPLACE. These are
    needed for supporting data rebalance.  (Hairong Kuang via dhruba)

    HADOOP-2086. This patch adds the ability to add dependencies to a job
    (run via JobControl) after construction.  (Adrian Woodhead via ddas)

    HADOOP-1185. Support changing the logging level of a server without 
    restarting the server.  (Tsz Wo (Nicholas), SZE via dhruba)

    HADOOP-2134.  Remove developer-centric requirements from overview.html and
    keep it end-user focussed, specifically sections related to subversion and
    building Hadoop. (Jim Kellerman via acmurthy)

    HADOOP-1989. Support simulated DataNodes. This helps creating large virtual
    clusters for testing purposes.  (Sanjay Radia via dhruba)
    
    HADOOP-1274. Support different number of mappers and reducers per
    TaskTracker to  allow administrators to better configure and utilize
    heterogenous clusters. 
    Configuration changes to hadoop-default.xml:
      add mapred.tasktracker.map.tasks.maximum (default value of 2)
      add mapred.tasktracker.reduce.tasks.maximum (default value of 2)
      remove mapred.tasktracker.tasks.maximum (deprecated for 0.16.0)
    (Amareshwari Sri Ramadasu via acmurthy) 

    HADOOP-2104. Adds a description to the ant targets. This makes the 
    output of "ant -projecthelp" sensible. (Chris Douglas via ddas)

    HADOOP-2127. Added a pipes sort example to benchmark trivial pipes
    application versus trivial java application. (omalley via acmurthy)

    HADOOP-2113. A new shell command "dfs -text" to view the contents of
    a gziped or SequenceFile. (Chris Douglas via dhruba)

    HADOOP-2207.  Add a "package" target for contrib modules that
    permits each to determine what files are copied into release
    builds.  (stack via cutting)

    HADOOP-1984. Makes the backoff for failed fetches exponential. 
    Earlier, it was a random backoff from an interval. 
    (Amar Kamat via ddas)

    HADOOP-1327.  Include website documentation for streaming. (Rob Weltman
    via omalley)

    HADOOP-2000.  Rewrite NNBench to measure namenode performance accurately.
    It now uses the map-reduce framework for load generation.
    (Mukund Madhugiri via dhruba)

    HADOOP-2248. Speeds up the framework w.r.t Counters. Also has API
    updates to the Counters part. (Owen O'Malley via ddas)

    HADOOP-2326. The initial block report at Datanode startup time has
    a random backoff period.  (Sanjay Radia via dhruba)

    HADOOP-2432. HDFS includes the name of the file while throwing 
    "File does not exist"  exception. (Jim Kellerman via dhruba)

    HADOOP-2457. Added a 'forrest.home' property to the 'docs' target in
    build.xml. (acmurthy) 

    HADOOP-2149.  A new benchmark for three name-node operation: file create, 
    open, and block report, to evaluate the name-node performance 
    for optimizations or new features. (Konstantin Shvachko via shv)

    HADOOP-2466. Change FileInputFormat.computeSplitSize to a protected
    non-static method to allow sub-classes to provide alternate
    implementations. (Alejandro Abdelnur via acmurthy) 

    HADOOP-2425. Change TextOutputFormat to handle Text specifically for better
    performance. Make NullWritable implement Comparable. Make TextOutputFormat
    treat NullWritable like null. (omalley)

    HADOOP-1719. Improves the utilization of shuffle copier threads.
    (Amar Kamat via ddas)
 
    HADOOP-2390. Added documentation for user-controls for intermediate
    map-outputs & final job-outputs and native-hadoop libraries. (acmurthy) 
 
    HADOOP-1660. Add the cwd of the map/reduce task to the java.library.path
    of the child-jvm to support loading of native libraries distributed via
    the DistributedCache. (acmurthy)
 
    HADOOP-2285. Speeds up TextInputFormat. Also includes updates to the
    Text API. (Owen O'Malley via cdouglas)

    HADOOP-2233. Adds a generic load generator for modeling MR jobs. (cdouglas)

    HADOOP-2369. Adds a set of scripts for simulating a mix of user map/reduce
    workloads. (Runping Qi via cdouglas)

    HADOOP-2547. Removes use of a 'magic number' in build.xml. 
    (Hrishikesh via nigel)

    HADOOP-2268. Fix org.apache.hadoop.mapred.jobcontrol classes to use the
    List/Map interfaces rather than concrete ArrayList/HashMap classes
    internally. (Adrian Woodhead via acmurthy)

    HADOOP-2406. Add a benchmark for measuring read/write performance through
    the InputFormat interface, particularly with compression. (cdouglas)

    HADOOP-2131. Allow finer-grained control over speculative-execution. Now
    users can set it for maps and reduces independently.
    Configuration changes to hadoop-default.xml:
      deprecated mapred.speculative.execution
      add mapred.map.tasks.speculative.execution
      add mapred.reduce.tasks.speculative.execution
    (Amareshwari Sri Ramadasu via acmurthy) 
      
    HADOOP-1965. Interleave sort/spill in teh map-task along with calls to the
    Mapper.map method. This is done by splitting the 'io.sort.mb' buffer into
    two and using one half for collecting map-outputs and the other half for
    sort/spill. (Amar Kamat via acmurthy)
    
    HADOOP-2464. Unit tests for chmod, chown, and chgrp using DFS.
    (Raghu Angadi)

    HADOOP-1876. Persist statuses of completed jobs in HDFS so that the
    JobClient can query and get information about decommissioned jobs and also
    across JobTracker restarts.
    Configuration changes to hadoop-default.xml:
      add mapred.job.tracker.persist.jobstatus.active (default value of false)
      add mapred.job.tracker.persist.jobstatus.hours (default value of 0)
      add mapred.job.tracker.persist.jobstatus.dir (default value of
                                                    /jobtracker/jobsInfo)
    (Alejandro Abdelnur via acmurthy) 

    HADOOP-2077. Added version and build information to STARTUP_MSG for all
    hadoop daemons to aid error-reporting, debugging etc. (acmurthy) 

    HADOOP-2398. Additional instrumentation for NameNode and RPC server.
    Add support for accessing instrumentation statistics via JMX.
    (Sanjay radia via dhruba)

    HADOOP-2449. A return of the non-MR version of NNBench.
    (Sanjay Radia via shv)

    HADOOP-1989. Remove 'datanodecluster' command from bin/hadoop.
    (Sanjay Radia via shv)

    HADOOP-1742. Improve JavaDoc documentation for ClientProtocol, DFSClient,
    and FSNamesystem. (Konstantin Shvachko)

    HADOOP-2298. Add Ant target for a binary-only distribution.
    (Hrishikesh via nigel)

    HADOOP-2509. Add Ant target for Rat report (Apache license header
    reports).  (Hrishikesh via nigel)

    HADOOP-2469.  WritableUtils.clone should take a Configuration
    instead of a JobConf. (stack via omalley)

    HADOOP-2659. Introduce superuser permissions for admin operations.
    (Tsz Wo (Nicholas), SZE via shv)

    HADOOP-2596. Added a SequenceFile.createWriter api which allows the user
    to specify the blocksize, replication factor and the buffersize to be
    used for the underlying HDFS file. (Alejandro Abdelnur via acmurthy) 

    HADOOP-2431. Test HDFS File Permissions. (Hairong Kuang via shv)

    HADOOP-2232. Add an option to disable Nagle's algorithm in the IPC stack.
    (Clint Morgan via cdouglas)

    HADOOP-2342. Created a micro-benchmark for measuring 
    local-file versus hdfs reads. (Owen O'Malley via nigel)

    HADOOP-2529. First version of HDFS User Guide. (Raghu Angadi)

    HADOOP-2690. Add jar-test target to build.xml, separating compilation
    and packaging of the test classes. (Enis Soztutar via cdouglas)

  OPTIMIZATIONS

    HADOOP-1898.  Release the lock protecting the last time of the last stack
    dump while the dump is happening. (Amareshwari Sri Ramadasu via omalley)

    HADOOP-1900. Makes the heartbeat and task event queries interval 
    dependent on the cluster size.  (Amareshwari Sri Ramadasu via ddas)

    HADOOP-2208. Counter update frequency (from TaskTracker to JobTracker) is 
    capped at 1 minute.  (Amareshwari Sri Ramadasu via ddas)

    HADOOP-2284. Reduce the number of progress updates during the sorting in 
    the map task. (Amar Kamat via ddas)

  BUG FIXES

    HADOOP-2583.  Fixes a bug in the Eclipse plug-in UI to edit locations.
    Plug-in version is now synchronized with Hadoop version.

    HADOOP-2100.  Remove faulty check for existence of $HADOOP_PID_DIR and let
    'mkdir -p' check & create it. (Michael Bieniosek via acmurthy)

    HADOOP-1642.  Ensure jobids generated by LocalJobRunner are unique to
    avoid collissions and hence job-failures. (Doug Cutting via acmurthy) 

    HADOOP-2096.  Close open file-descriptors held by streams while localizing
    job.xml in the JobTracker and while displaying it on the webui in 
    jobconf.jsp. (Amar Kamat via acmurthy)

    HADOOP-2098.  Log start & completion of empty jobs to JobHistory, which
    also ensures that we close the file-descriptor of the job's history log 
    opened during job-submission. (Amar Kamat via acmurthy)

    HADOOP-2112.  Adding back changes to build.xml lost while reverting
    HADOOP-1622 i.e. http://svn.apache.org/viewvc?view=rev&revision=588771.
    (acmurthy)

    HADOOP-2089.  Fixes the command line argument handling to handle multiple
    -cacheArchive in Hadoop streaming.  (Lohit Vijayarenu via ddas)

    HADOOP-2071.  Fix StreamXmlRecordReader to use a BufferedInputStream
    wrapped over the DFSInputStream since mark/reset aren't supported by
    DFSInputStream anymore. (Lohit Vijayarenu via acmurthy)

    HADOOP-1348.  Allow XML comments inside configuration files. 
    (Rajagopal Natarajan and Enis Soztutar via enis)

    HADOOP-1952.  Improve handling of invalid, user-specified classes while
    configuring streaming jobs such as combiner, input/output formats etc.
    Now invalid options are caught, logged and jobs are failed early. (Lohit
    Vijayarenu via acmurthy)

    HADOOP-2151. FileSystem.globPaths validates the list of Paths that
    it returns.  (Lohit Vijayarenu via dhruba)

    HADOOP-2121. Cleanup DFSOutputStream when the stream encountered errors
    when Datanodes became full.  (Raghu Angadi via dhruba)

    HADOOP-1130. The FileSystem.closeAll() method closes all existing
    DFSClients.  (Chris Douglas via dhruba)

    HADOOP-2204. DFSTestUtil.waitReplication was not waiting for all replicas
    to get created, thus causing unit test failure.
    (Raghu Angadi via dhruba)

    HADOOP-2078. An zero size file may have no blocks associated with it.
    (Konstantin Shvachko via dhruba)

    HADOOP-2212. ChecksumFileSystem.getSumBufferSize might throw 
    java.lang.ArithmeticException. The fix is to initialize bytesPerChecksum
    to 0.  (Michael Bieniosek via ddas)

    HADOOP-2216.  Fix jobtasks.jsp to ensure that it first collects the
    taskids which satisfy the filtering criteria and then use that list to
    print out only the required task-reports, previously it was oblivious to
    the filtering and hence used the wrong index into the array of task-reports. 
    (Amar Kamat via acmurthy)

    HADOOP-2272.  Fix findbugs target to reflect changes made to the location
    of the streaming jar file by HADOOP-2207.  (Adrian Woodhead via nigel)

    HADOOP-2244.  Fixes the MapWritable.readFields to clear the instance 
    field variable every time readFields is called. (Michael Stack via ddas).

    HADOOP-2245.  Fixes LocalJobRunner to include a jobId in the mapId. Also,  
    adds a testcase for JobControl. (Adrian Woodhead via ddas).

    HADOOP-2275. Fix erroneous detection of corrupted file when namenode 
    fails to allocate any datanodes for newly allocated block.
    (Dhruba Borthakur via dhruba)

    HADOOP-2256. Fix a buf in the namenode that could cause it to encounter
    an infinite loop while deleting excess replicas that were created by 
    block rebalancing.  (Hairong Kuang via dhruba)

    HADOOP-2209. SecondaryNamenode process exits if it encounters exceptions 
    that it cannot handle.  (Dhruba Borthakur via dhruba)

    HADOOP-2314. Prevent TestBlockReplacement from occasionally getting
    into an infinite loop.  (Hairong Kuang via dhruba)

    HADOOP-2300. This fixes a bug where mapred.tasktracker.tasks.maximum
    would be ignored even if it was set in hadoop-site.xml.
    (Amareshwari Sri Ramadasu via ddas)

    HADOOP-2349.  Improve code layout in file system transaction logging code.
    (Tsz Wo (Nicholas), SZE via dhruba)

    HADOOP-2368.  Fix unit tests on Windows.
    (Tsz Wo (Nicholas), SZE via dhruba)

    HADOOP-2363.  This fix allows running multiple instances of the unit test
    in parallel. The bug was introduced in HADOOP-2185 that changed
    port-rolling behaviour.  (Konstantin Shvachko via dhruba)

    HADOOP-2271.  Fix chmod task to be non-parallel. (Adrian Woodhead via
    omalley)

    HADOOP-2313.  Fail the build if building libhdfs fails. (nigel via omalley)

    HADOOP-2359.  Remove warning for interruptted exception when closing down
    minidfs. (dhruba via omalley)

    HADOOP-1841. Prevent slow clients from consuming threads in the NameNode. 
    (dhruba)
    
    HADOOP-2323. JobTracker.close() should not print stack traces for
    normal exit.  (jimk via cutting)

    HADOOP-2376. Prevents sort example from overriding the number of maps.
    (Owen O'Malley via ddas)

    HADOOP-2434. FSDatasetInterface read interface causes HDFS reads to occur 
    in 1 byte chunks, causing performance degradation.
    (Raghu Angadi via dhruba)

    HADOOP-2459. Fix package target so that src/docs/build files are not
    included in the release.  (nigel)

    HADOOP-2215.  Fix documentation in cluster_setup.html &
    mapred_tutorial.html reflect that mapred.tasktracker.tasks.maximum has
    been superceeded by mapred.tasktracker.{map|reduce}.tasks.maximum. 
    (Amareshwari Sri Ramadasu via acmurthy)

    HADOOP-2459. Fix package target so that src/docs/build files are not
    included in the release.  (nigel)

    HADOOP-2352. Remove AC_CHECK_LIB for libz and liblzo to ensure that
    libhadoop.so doesn't have a dependency on them. (acmurthy) 

    HADOOP-2453. Fix the configuration for wordcount-simple example in Hadoop 
    Pipes which currently produces an XML parsing error. (Amareshwari Sri
    Ramadasu via acmurthy)

    HADOOP-2476. Unit test failure while reading permission bits of local
    file system (on Windows) fixed.  (Raghu Angadi via dhruba)

    HADOOP-2247.  Fine-tune the strategies for killing mappers and reducers
    due to failures while fetching map-outputs. Now the map-completion times
    and number of currently running reduces are taken into account by the
    JobTracker before  killing the mappers, while the progress made by the
    reducer and the number of fetch-failures vis-a-vis total number of
    fetch-attempts are taken into account before teh reducer kills itself.
    (Amar Kamat via acmurthy)
    
    HADOOP-2452. Fix eclipse plug-in build.xml to refers to the right
    location where hadoop-*-core.jar is generated. (taton)

    HADOOP-2492. Additional debugging in the rpc server to better 
    diagnose ConcurrentModificationException. (dhruba)

    HADOOP-2344. Enhance the utility for executing shell commands to read the
    stdout/stderr streams while waiting for the command to finish (to free up
    the buffers). Also, this patch throws away stderr of the DF utility.
    @deprecated 
      org.apache.hadoop.fs.ShellCommand for org.apache.hadoop.util.Shell
      org.apache.hadoop.util.ShellUtil for 
        org.apache.hadoop.util.Shell.ShellCommandExecutor
    (Amar Kamat via acmurthy)

    HADOOP-2511. Fix a javadoc warning in org.apache.hadoop.util.Shell
    introduced by HADOOP-2344. (acmurthy) 

    HADOOP-2442. Fix TestLocalFileSystemPermission.testLocalFSsetOwner
    to work on more platforms. (Raghu Angadi via nigel)

    HADOOP-2488. Fix a regression in random read performance.
    (Michael Stack via rangadi)

    HADOOP-2523. Fix TestDFSShell.testFilePermissions on Windows.
    (Raghu Angadi via nigel)

    HADOOP-2535. Removed support for deprecated mapred.child.heap.size and
    fixed some indentation issues in TaskRunner. (acmurthy)
    Configuration changes to hadoop-default.xml:
      remove mapred.child.heap.size

    HADOOP-2512. Fix error stream handling in Shell. Use exit code to
    detect shell command errors in RawLocalFileSystem. (Raghu Angadi)

    HADOOP-2446. Fixes TestHDFSServerPorts and TestMRServerPorts so they
    do not rely on statically configured ports and cleanup better. (nigel)

    HADOOP-2537. Make build process compatible with Ant 1.7.0.
    (Hrishikesh via nigel)

    HADOOP-1281. Ensure running tasks of completed map TIPs (e.g. speculative
    tasks) are killed as soon as the TIP completed. (acmurthy)

    HADOOP-2571. Suppress a suprious warning in test code. (cdouglas)

    HADOOP-2481. NNBench report its progress periodically.
    (Hairong Kuang via dhruba)

    HADOOP-2601. Start name-node on a free port for TestNNThroughputBenchmark.
    (Konstantin Shvachko)

    HADOOP-2494.  Set +x on contrib/*/bin/* in packaged tar bundle.
    (stack via tomwhite)

    HADOOP-2605. Remove bogus leading slash in task-tracker report bindAddress.
    (Konstantin Shvachko)
    
    HADOOP-2620. Trivial. 'bin/hadoop fs -help' did not list chmod, chown, and
    chgrp. (Raghu Angadi)

    HADOOP-2614. The DFS WebUI accesses are configured to be from the user
    specified by dfs.web.ugi.  (Tsz Wo (Nicholas), SZE via dhruba)

    HADOOP-2543. Implement a "no-permission-checking" mode for smooth
    upgrade from a pre-0.16 install of HDFS.
    (Hairong Kuang via dhruba)

    HADOOP-290. A DataNode log message now prints the target of a replication
    request correctly. (dhruba)

    HADOOP-2538. Redirect to a warning, if plaintext parameter is true but 
    the filter parameter is not given in TaskLogServlet.  
    (Michael Bieniosek via enis)

    HADOOP-2582. Prevent 'bin/hadoop fs -copyToLocal' from creating
    zero-length files when the src does not exist.
    (Lohit Vijayarenu via cdouglas)

    HADOOP-2189. Incrementing user counters should count as progress. (ddas)

    HADOOP-2649. The NameNode periodically computes replication work for
    the datanodes. The periodicity of this computation is now configurable.
    (dhruba)

    HADOOP-2549. Correct disk size computation so that data-nodes could switch 
    to other local drives if current is full. (Hairong Kuang via shv)

    HADOOP-2633. Fsck should call name-node methods directly rather than 
    through rpc. (Tsz Wo (Nicholas), SZE via shv)

    HADOOP-2687. Modify a few log message generated by dfs client to be
    logged only at INFO level. (stack via dhruba)

    HADOOP-2402. Fix BlockCompressorStream to ensure it buffers data before
    sending it down to the compressor so that each write call doesn't
    compress. (Chris Douglas via acmurthy) 

    HADOOP-2645. The Metrics initialization code does not throw
    exceptions when servers are restarted by MiniDFSCluster.
    (Sanjay Radia via dhruba)

    HADOOP-2691. Fix a race condition that was causing the DFSClient
    to erroneously remove a good datanode from a pipeline that actually
    had another datanode that was bad. (dhruba)

    HADOOP-1195. All code in FSNamesystem checks the return value
    of getDataNode for null before using it. (dhruba)

    HADOOP-2640. Fix a bug in MultiFileSplitInputFormat that was always
    returning 1 split in some circumstances. (Enis Soztutar via nigel)

    HADOOP-2626. Fix paths with special characters to work correctly
    with the local filesystem.  (Thomas Friol via cutting)

    HADOOP-2646. Fix SortValidator to work with fully-qualified 
    working directories.  (Arun C Murthy via nigel)

    HADOOP-2092. Added a ping mechanism to the pipes' task to periodically
    check if the parent Java task is running, and exit if the parent isn't
    alive and responding. (Amareshwari Sri Ramadasu via acmurthy) 

    HADOOP-2714. TestDecommission failed on windows because the replication
    request was timing out. (dhruba)

    HADOOP-2576. Namenode performance degradation over time triggered by
    large heartbeat interval. (Raghu Angadi)

    HADOOP-2713. TestDatanodeDeath failed on windows because the replication
    request was timing out. (dhruba)

    HADOOP-2639. Fixes a problem to do with incorrect maintenance of values 
    for runningMapTasks/runningReduceTasks. (Amar Kamat and Arun Murthy 
    via ddas)

    HADOOP-2723. Fixed the check for checking whether to do user task
    profiling. (Amareshwari Sri Ramadasu via omalley)

    HADOOP-2734. Link forrest docs to new http://hadoop.apache.org
    (Doug Cutting via nigel)

    HADOOP-2641. Added Apache license headers to 95 files. (nigel)

    HADOOP-2732. Fix bug in path globbing.  (Hairong Kuang via nigel)

    HADOOP-2404. Fix backwards compatability with hadoop-0.15 configuration
    files that was broken by HADOOP-2185. (omalley)

    HADOOP-2755. Fix fsck performance degradation because of permissions 
    issue.  (Tsz Wo (Nicholas), SZE via dhruba)

    HADOOP-2768. Fix performance regression caused by HADOOP-1707.
    (dhruba borthakur via nigel)

    HADOOP-3108. Fix NPE in setPermission and setOwner. (shv)

Release 0.15.3 - 2008-01-18

  BUG FIXES

    HADOOP-2562. globPaths supports {ab,cd}.  (Hairong Kuang via dhruba)

    HADOOP-2540. fsck reports missing blocks incorrectly. (dhruba)

    HADOOP-2570. "work" directory created unconditionally, and symlinks
    created from the task cwds.

    HADOOP-2574. Fixed mapred_tutorial.xml to correct minor errors with the
    WordCount examples. (acmurthy) 

Release 0.15.2 - 2008-01-02

  BUG FIXES

    HADOOP-2246.  Moved the changelog for HADOOP-1851 from the NEW FEATURES 
    section to the INCOMPATIBLE CHANGES section. (acmurthy)

    HADOOP-2238.  Fix TaskGraphServlet so that it sets the content type of 
    the response appropriately.  (Paul Saab via enis)

    HADOOP-2129.  Fix so that distcp works correctly when source is
    HDFS but not the default filesystem.  HDFS paths returned by the
    listStatus() method are now fully-qualified.  (cutting)

    HADOOP-2378.  Fixes a problem where the last task completion event would
    get created after the job completes. (Alejandro Abdelnur via ddas)

    HADOOP-2228.  Checks whether a job with a certain jobId is already running
    and then tries to create the JobInProgress object. 
    (Johan Oskarsson via ddas)

    HADOOP-2422.  dfs -cat multiple files fail with 'Unable to write to 
    output stream'.  (Raghu Angadi via dhruba)

    HADOOP-2460.  When the namenode encounters ioerrors on writing a
    transaction log, it stops writing new transactions to that one.
    (Raghu Angadi via dhruba)

    HADOOP-2227.  Use the LocalDirAllocator uniformly for handling all of the
    temporary storage required for a given task. It also implies that
    mapred.local.dir.minspacestart is handled by checking if there is enough
    free-space on any one of the available disks. (Amareshwari Sri Ramadasu
    via acmurthy)

    HADOOP-2437.  Fix the LocalDirAllocator to choose the seed for the
    round-robin disk selections randomly. This helps in spreading data across
    multiple partitions much better. (acmurhty)

    HADOOP-2486. When the list of files from the InMemoryFileSystem is obtained
    for merging, this patch will ensure that only those files whose checksums
    have also got created (renamed) are returned. (ddas)

    HADOOP-2456. Hardcode English locale to prevent NumberFormatException
    from occurring when starting the NameNode with certain locales.
    (Matthias Friedrich via nigel)

  IMPROVEMENTS

    HADOOP-2160.  Remove project-level, non-user documentation from
    releases, since it's now maintained in a separate tree.  (cutting)

    HADOOP-1327.  Add user documentation for streaming.  (cutting)

    HADOOP-2382.  Add hadoop-default.html to subversion. (cutting)

    HADOOP-2158. hdfsListDirectory calls FileSystem.listStatus instead
    of FileSystem.listPaths. This reduces the number of RPC calls on the
    namenode, thereby improving scalability.  (Christian Kunz via dhruba)

Release 0.15.1 - 2007-11-27

  INCOMPATIBLE CHANGES

    HADOOP-713.  Reduce CPU usage on namenode while listing directories.
    FileSystem.listPaths does not return the size of the entire subtree.
    Introduced a new API ClientProtocol.getContentLength that returns the
    size of the subtree. (Dhruba Borthakur via dhruba)

  IMPROVEMENTS

    HADOOP-1917.  Addition of guides/tutorial for better overall
    documentation for Hadoop. Specifically: 
    * quickstart.html is targetted towards first-time users and helps them 
      setup a single-node cluster and play with Hadoop. 
    * cluster_setup.html helps admins to configure and setup non-trivial
      hadoop clusters.
    * mapred_tutorial.html is a comprehensive Map-Reduce tutorial. 
    (acmurthy) 

  BUG FIXES

    HADOOP-2174.  Removed the unnecessary Reporter.setStatus call from
    FSCopyFilesMapper.close which led to a NPE since the reporter isn't valid
    in the close method. (Chris Douglas via acmurthy) 

    HADOOP-2172.  Restore performance of random access to local files
    by caching positions of local input streams, avoiding a system
    call. (cutting)

    HADOOP-2205.  Regenerate the Hadoop website since some of the changes made
    by HADOOP-1917 weren't correctly copied over to the trunk/docs directory. 
    Also fixed a couple of minor typos and broken links. (acmurthy)

Release 0.15.0 - 2007-11-2

  INCOMPATIBLE CHANGES

    HADOOP-1708.  Make files appear in namespace as soon as they are
    created.  (Dhruba Borthakur via dhruba)

    HADOOP-999.  A HDFS Client immediately informs the NameNode of a new
    file creation.  ClientProtocol version changed from 14 to 15.
    (Tsz Wo (Nicholas), SZE via dhruba)

    HADOOP-932.  File locking interfaces and implementations (that were
    earlier deprecated) are removed.  Client Protocol version changed 
    from 15 to 16.  (Raghu Angadi via dhruba)

    HADOOP-1621.  FileStatus is now a concrete class and FileSystem.listPaths
    is deprecated and replaced with listStatus. (Chris Douglas via omalley)

    HADOOP-1656.  The blockSize of a file is stored persistently in the file
    inode. (Dhruba Borthakur via dhruba)

    HADOOP-1838.  The blocksize of files created with an earlier release is
    set to the default block size.  (Dhruba Borthakur via dhruba)

    HADOOP-785.  Add support for 'final' Configuration parameters,
    removing support for 'mapred-default.xml', and changing
    'hadoop-site.xml' to not override other files.  Now folks should
    generally use 'hadoop-site.xml' for all configurations.  Values
    with a 'final' tag may not be overridden by subsequently loaded
    configuration files, e.g., by jobs.  (Arun C. Murthy via cutting)

    HADOOP-1846. DatanodeReport in ClientProtocol can report live 
    datanodes, dead datanodes or all datanodes. Client Protocol version
    changed from 17 to 18.  (Hairong Kuang via dhruba)

    HADOOP-1851.  Permit specification of map output compression type
    and codec, independent of the final output's compression
    parameters.  (Arun C Murthy via cutting)

    HADOOP-1819.  Jobtracker cleanups, including binding ports before
    clearing state directories, so that inadvertently starting a
    second jobtracker doesn't trash one that's already running. Removed
    method JobTracker.getTracker() because the static variable, which
    stored the value caused initialization problems.
    (omalley via cutting)

  NEW FEATURES

    HADOOP-89.  A client can access file data even before the creator
    has closed the file. Introduce a new command "tail" from dfs shell.
    (Dhruba Borthakur via dhruba)

    HADOOP-1636.  Allow configuration of the number of jobs kept in
    memory by the JobTracker.  (Michael Bieniosek via omalley)

    HADOOP-1667.  Reorganize CHANGES.txt into sections to make it
    easier to read.  Also remove numbering, to make merging easier.
    (cutting)

    HADOOP-1610.  Add metrics for failed tasks.
    (Devaraj Das via tomwhite)

    HADOOP-1767.  Add "bin/hadoop job -list" sub-command. (taton via cutting)

    HADOOP-1351.  Add "bin/hadoop job [-fail-task|-kill-task]" sub-commands
    to terminate a particular task-attempt. (Enis Soztutar via acmurthy)

    HADOOP-1880. SleepJob : An example job that sleeps at each map and 
    reduce task. (enis)

    HADOOP-1809. Add a link in web site to #hadoop IRC channel. (enis)

    HADOOP-1894. Add percentage graphs and mapred task completion graphs 
    to Web User Interface. Users not using Firefox may install a plugin to 
    their browsers to see svg graphics. (enis)

    HADOOP-1914. Introduce a new NamenodeProtocol to allow secondary 
    namenodes and rebalancing processes to communicate with a primary 
    namenode.  (Hairong Kuang via dhruba)

    HADOOP-1963.  Add a FileSystem implementation for the Kosmos
    Filesystem (KFS).  (Sriram Rao via cutting)

    HADOOP-1822.  Allow the specialization and configuration of socket
    factories. Provide a StandardSocketFactory, and a SocksSocketFactory to
    allow the use of SOCKS proxies. (taton).

    HADOOP-1968. FileSystem supports wildcard input syntax "{ }".
    (Hairong Kuang via dhruba)

    HADOOP-2566. Add globStatus method to the FileSystem interface
    and deprecate globPath and listPath. (Hairong Kuang via hairong)

  OPTIMIZATIONS

    HADOOP-1910.  Reduce the number of RPCs that DistributedFileSystem.create()
    makes to the namenode. (Raghu Angadi via dhruba)

    HADOOP-1565.  Reduce memory usage of NameNode by replacing 
    TreeMap in HDFS Namespace with ArrayList.  
    (Dhruba Borthakur via dhruba)

    HADOOP-1743.  Change DFS INode from a nested class to standalone
    class, with specialized subclasses for directories and files, to
    save memory on the namenode.  (Konstantin Shvachko via cutting)

    HADOOP-1759.  Change file name in INode from String to byte[],
    saving memory on the namenode. (Konstantin Shvachko via cutting)

    HADOOP-1766.  Save memory in namenode by having BlockInfo extend
    Block, and replace many uses of Block with BlockInfo.
    (Konstantin Shvachko via cutting)

    HADOOP-1687.  Save memory in namenode by optimizing BlockMap
    representation.  (Konstantin Shvachko via cutting)

    HADOOP-1774. Remove use of INode.parent in Block CRC upgrade.
    (Raghu Angadi via dhruba)

    HADOOP-1788.  Increase the buffer size on the Pipes command socket.
    (Amareshwari Sri Ramadasu and Christian Kunz via omalley)

  BUG FIXES

    HADOOP-1946.  The Datanode code does not need to invoke du on
    every heartbeat.  (Hairong Kuang via dhruba)

    HADOOP-1935. Fix a NullPointerException in internalReleaseCreate.
    (Dhruba Borthakur)

    HADOOP-1933. The nodes listed in include and exclude files 
    are always listed in the datanode report.
    (Raghu Angadi via dhruba)

    HADOOP-1953. The job tracker should wait beteween calls to try and delete 
    the system directory (Owen O'Malley via devaraj)

    HADOOP-1932. TestFileCreation fails with message saying filestatus.dat
    is of incorrect size.  (Dhruba Borthakur via dhruba)

    HADOOP-1573. Support for 0 reducers in PIPES. 
    (Owen O'Malley via devaraj)

    HADOOP-1500. Fix typographical errors in the DFS WebUI.
    (Nigel Daley via dhruba)

    HADOOP-1076. Periodic checkpoint can continue even if an earlier
    checkpoint encountered an error.  (Dhruba Borthakur via dhruba)

    HADOOP-1887. The Namenode encounters an ArrayIndexOutOfBoundsException
    while listing a directory that had a file that was
    being actively written to.  (Dhruba Borthakur via dhruba)

    HADOOP-1904. The Namenode encounters an exception because the
    list of blocks per datanode-descriptor was corrupted.
    (Konstantin Shvachko via dhruba)

    HADOOP-1762. The Namenode fsimage does not contain a list of
    Datanodes.  (Raghu Angadi via dhruba)

    HADOOP-1890. Removed debugging prints introduced by HADOOP-1774.
    (Raghu Angadi via dhruba)

    HADOOP-1763. Too many lost task trackers on large clusters due to
    insufficient number of RPC handler threads on the JobTracker.
    (Devaraj Das)

    HADOOP-1463.  HDFS report correct usage statistics for disk space
    used by HDFS.  (Hairong Kuang via dhruba)

    HADOOP-1692.  In DFS ant task, don't cache the Configuration.
    (Chris Douglas via cutting)

    HADOOP-1726.  Remove lib/jetty-ext/ant.jar. (omalley)

    HADOOP-1772.  Fix hadoop-daemon.sh script to get correct hostname
    under Cygwin.  (Tsz Wo (Nicholas), SZE via cutting)

    HADOOP-1749.  Change TestDFSUpgrade to sort files, fixing sporadic
    test failures.  (Enis Soztutar via cutting)

    HADOOP-1748.  Fix tasktracker to be able to launch tasks when log
    directory is relative.  (omalley via cutting)

    HADOOP-1775.  Fix a NullPointerException and an
    IllegalArgumentException in MapWritable.
    (Jim Kellerman via cutting)

    HADOOP-1795.  Fix so that jobs can generate output file names with
    special characters.  (Fr??d??ric Bertin via cutting)

    HADOOP-1810.  Fix incorrect value type in MRBench (SmallJobs)
    (Devaraj Das via tomwhite)

    HADOOP-1806.  Fix ant task to compile again, also fix default
    builds to compile ant tasks.  (Chris Douglas via cutting)

    HADOOP-1758.  Fix escape processing in librecordio to not be
    quadratic.  (Vivek Ratan via cutting)

    HADOOP-1817.  Fix MultiFileSplit to read and write the split
    length, so that it is not always zero in map tasks.
    (Thomas Friol via cutting)

    HADOOP-1853.  Fix contrib/streaming to accept multiple -cacheFile
    options.  (Prachi Gupta via cutting)

    HADOOP-1818. Fix MultiFileInputFormat so that it does not return 
    empty splits when numPaths < numSplits.  (Thomas Friol via enis)

    HADOOP-1840. Fix race condition which leads to task's diagnostic
    messages getting lost. (acmurthy) 

    HADOOP-1885. Fix race condition in MiniDFSCluster shutdown.
    (Chris Douglas via nigel)

    HADOOP-1889.  Fix path in EC2 scripts for building your own AMI.
    (tomwhite)

    HADOOP-1892.  Fix a NullPointerException in the JobTracker when
    trying to fetch a task's diagnostic messages from the JobClient.
    (Amar Kamat via acmurthy)

    HADOOP-1897.  Completely remove about.html page from the web site.
    (enis)

    HADOOP-1907.  Fix null pointer exception when getting task diagnostics
    in JobClient. (Christian Kunz via omalley)

    HADOOP-1882.  Remove spurious asterisks from decimal number displays.
    (Raghu Angadi via cutting)

    HADOOP-1783.  Make S3 FileSystem return Paths fully-qualified with
    scheme and host.  (tomwhite)

    HADOOP-1925.  Make pipes' autoconf script look for libsocket and libnsl, so
    that it can compile under Solaris. (omalley)

    HADOOP-1940.  TestDFSUpgradeFromImage must shut down its MiniDFSCluster.
    (Chris Douglas via nigel)

    HADOOP-1930.  Fix the blame for failed fetchs on the right host. (Arun C.
    Murthy via omalley)

    HADOOP-1934.  Fix the platform name on Mac to use underscores rather than
    spaces. (omalley)

    HADOOP-1959.  Use "/" instead of File.separator in the StatusHttpServer.
    (jimk via omalley)

    HADOOP-1626.  Improve dfsadmin help messages.
    (Lohit Vijayarenu via dhruba)

    HADOOP-1695.  The SecondaryNamenode waits for the Primary NameNode to
    start up.  (Dhruba Borthakur)

    HADOOP-1983.  Have Pipes flush the command socket when progress is sent
    to prevent timeouts during long computations. (omalley)

    HADOOP-1875.  Non-existant directories or read-only directories are
    filtered from dfs.client.buffer.dir.  (Hairong Kuang via dhruba)

    HADOOP-1992.  Fix the performance degradation in the sort validator. 
    (acmurthy via omalley)

    HADOOP-1874.  Move task-outputs' promotion/discard to a separate thread
    distinct from the main heartbeat-processing thread. The main upside being 
    that we do not lock-up the JobTracker during HDFS operations, which
    otherwise may lead to lost tasktrackers if the NameNode is unresponsive.
    (Devaraj Das via acmurthy)

    HADOOP-2026. Namenode prints out one log line for "Number of transactions"
    at most once every minute. (Dhruba Borthakur)

    HADOOP-2022.  Ensure that status information for successful tasks is correctly
    recorded at the JobTracker, so that, for example, one may view correct
    information via taskdetails.jsp. This bug was introduced by HADOOP-1874.
    (Amar Kamat via acmurthy)
                                
    HADOOP-2031.  Correctly maintain the taskid which takes the TIP to 
    completion, failing which the case of lost tasktrackers isn't handled
    properly i.e. the map TIP is incorrectly left marked as 'complete' and it
    is never rescheduled elsewhere, leading to hung reduces.
    (Devaraj Das via acmurthy)

    HADOOP-2018. The source datanode of a data transfer waits for
    a response from the target datanode before closing the data stream.
    (Hairong Kuang via dhruba)
                                
    HADOOP-2023. Disable TestLocalDirAllocator on Windows.
    (Hairong Kuang via nigel)

    HADOOP-2016.  Ignore status-updates from FAILED/KILLED tasks at the 
    TaskTracker. This fixes a race-condition which caused the tasks to wrongly 
    remain in the RUNNING state even after being killed by the JobTracker and
    thus handicap the cleanup of the task's output sub-directory. (acmurthy)

    HADOOP-1771. Fix a NullPointerException in streaming caused by an 
    IOException in MROutputThread. (lohit vijayarenu via nigel)

    HADOOP-2028. Fix distcp so that the log dir does not need to be 
    specified and the destination does not need to exist.
    (Chris Douglas via nigel)

    HADOOP-2044. The namenode protects all lease manipulations using a 
    sortedLease lock.  (Dhruba Borthakur)

    HADOOP-2051. The TaskCommit thread should not die for exceptions other
    than the InterruptedException. This behavior is there for the other long
    running threads in the JobTracker. (Arun C Murthy via ddas)

    HADOOP-1973. The FileSystem object would be accessed on the JobTracker
    through a RPC in the InterTrackerProtocol. The check for the object being
    null was missing and hence NPE would be thrown sometimes. This issue fixes
    that problem.  (Amareshwari Sri Ramadasu via ddas) 

    HADOOP-2033.  The SequenceFile.Writer.sync method was a no-op, which caused
    very uneven splits for applications like distcp that count on them.
    (omalley)

    HADOOP-2070.  Added a flush method to pipes' DownwardProtocol and call
    that before waiting for the application to finish to ensure all buffered
    data is flushed. (Owen O'Malley via acmurthy)

    HADOOP-2080.  Fixed calculation of the checksum file size when the values
    are large. (omalley)

    HADOOP-2048.  Change error handling in distcp so that each map copies
    as much as possible before reporting the error. Also report progress on
    every copy. (Chris Douglas via omalley)

    HADOOP-2073.  Change size of VERSION file after writing contents to it.
    (Konstantin Shvachko via dhruba)
 
    HADOOP-2102.  Fix the deprecated ToolBase to pass its Configuration object
    to the superceding ToolRunner to ensure it picks up the appropriate
    configuration resources. (Dennis Kubes and Enis Soztutar via acmurthy) 
 
    HADOOP-2103.  Fix minor javadoc bugs introduce by HADOOP-2046. (Nigel
    Daley via acmurthy) 

  IMPROVEMENTS

    HADOOP-1908. Restructure data node code so that block sending and 
    receiving are seperated from data transfer header handling.
    (Hairong Kuang via dhruba)

    HADOOP-1921. Save the configuration of completed/failed jobs and make them
    available via the web-ui. (Amar Kamat via devaraj)

    HADOOP-1266. Remove dependency of package org.apache.hadoop.net on 
    org.apache.hadoop.dfs.  (Hairong Kuang via dhruba)

    HADOOP-1779. Replace INodeDirectory.getINode() by a getExistingPathINodes()
    to allow the retrieval of all existing INodes along a given path in a
    single lookup. This facilitates removal of the 'parent' field in the
    inode. (Christophe Taton via dhruba)

    HADOOP-1756. Add toString() to some Writable-s. (ab)

    HADOOP-1727.  New classes: MapWritable and SortedMapWritable.
    (Jim Kellerman via ab)

    HADOOP-1651.  Improve progress reporting.
    (Devaraj Das via tomwhite)

    HADOOP-1595.  dfsshell can wait for a file to achieve its intended
    replication target. (Tsz Wo (Nicholas), SZE via dhruba)

    HADOOP-1693.  Remove un-needed log fields in DFS replication classes,
    since the log may be accessed statically. (Konstantin Shvachko via cutting)

    HADOOP-1231.  Add generics to Mapper and Reducer interfaces.
    (tomwhite via cutting)

    HADOOP-1436.  Improved command-line APIs, so that all tools need
    not subclass ToolBase, and generic parameter parser is public.
    (Enis Soztutar via cutting)

    HADOOP-1703.  DFS-internal code cleanups, removing several uses of
    the obsolete UTF8.  (Christophe Taton via cutting)

    HADOOP-1731.  Add Hadoop's version to contrib jar file names.
    (cutting)

    HADOOP-1689.  Make shell scripts more portable.  All shell scripts
    now explicitly depend on bash, but do not require that bash be
    installed in a particular location, as long as it is on $PATH.
    (cutting)

    HADOOP-1744.  Remove many uses of the deprecated UTF8 class from
    the HDFS namenode.  (Christophe Taton via cutting)

    HADOOP-1654.  Add IOUtils class, containing generic io-related
    utility methods.   (Enis Soztutar via cutting)

    HADOOP-1158.  Change JobTracker to record map-output transmission
    errors and use them to trigger speculative re-execution of tasks.
    (Arun C Murthy via cutting)

    HADOOP-1601.  Change GenericWritable to use ReflectionUtils for
    instance creation, avoiding classloader issues, and to implement
    Configurable.  (Enis Soztutar via cutting)

    HADOOP-1750.  Log standard output and standard error when forking
    task processes.  (omalley via cutting)

    HADOOP-1803.  Generalize build.xml to make files in all
    src/contrib/*/bin directories executable.  (stack via cutting)

    HADOOP-1739.  Let OS always choose the tasktracker's umbilical
    port.  Also switch default address for umbilical connections to
    loopback.  (cutting)

    HADOOP-1812. Let OS choose ports for IPC and RPC unit tests. (cutting)

    HADOOP-1825.  Create $HADOOP_PID_DIR when it does not exist.
    (Michael Bieniosek via cutting)

    HADOOP-1425.  Replace uses of ToolBase with the Tool interface.
    (Enis Soztutar via cutting)

    HADOOP-1569.  Reimplement DistCP to use the standard FileSystem/URI
    code in Hadoop so that you can copy from and to all of the supported file 
    systems.(Chris Douglas via omalley)

    HADOOP-1018.  Improve documentation w.r.t handling of lost hearbeats between 
    TaskTrackers and JobTracker. (acmurthy)

    HADOOP-1718.  Add ant targets for measuring code coverage with clover.
    (simonwillnauer via nigel)

    HADOOP-1592.  Log error messages to the client console when tasks
    fail.  (Amar Kamat via cutting)

    HADOOP-1879.  Remove some unneeded casts.  (Nilay Vaish via cutting)

    HADOOP-1878.  Add space between priority links on job details
    page. (Thomas Friol via cutting)

    HADOOP-120.  In ArrayWritable, prevent creation with null value
    class, and improve documentation.  (Cameron Pope via cutting)

    HADOOP-1926. Add a random text writer example/benchmark so that we can
    benchmark compression codecs on random data. (acmurthy via omalley)

    HADOOP-1906. Warn the user if they have an obsolete madred-default.xml
    file in their configuration directory. (acmurthy via omalley)

    HADOOP-1971.  Warn when job does not specify a jar. (enis via cutting)

    HADOOP-1942. Increase the concurrency of transaction logging to 
    edits log. Reduce the number of syncs by double-buffering the changes
    to the transaction log. (Dhruba Borthakur)

    HADOOP-2046.  Improve mapred javadoc.  (Arun C. Murthy via cutting)

    HADOOP-2105.  Improve overview.html to clarify supported platforms, 
    software pre-requisites for hadoop, how to install them on various 
    platforms and a better general description of hadoop and it's utility. 
    (Jim Kellerman via acmurthy) 


Release 0.14.4 - 2007-11-26

  BUG FIXES

    HADOOP-2140.  Add missing Apache Licensing text at the front of several
    C and C++ files.

    HADOOP-2169.  Fix the DT_SONAME field of libhdfs.so to set it to the
    correct value of 'libhdfs.so', currently it is set to the absolute path of
    libhdfs.so. (acmurthy) 

    HADOOP-2001.  Make the job priority updates and job kills synchronized on
    the JobTracker. Deadlock was seen in the JobTracker because of the lack of
    this synchronization.  (Arun C Murthy via ddas)


Release 0.14.3 - 2007-10-19

  BUG FIXES

    HADOOP-2053. Fixed a dangling reference to a memory buffer in the map 
    output sorter. (acmurthy via omalley)

    HADOOP-2036. Fix a NullPointerException in JvmMetrics class. (nigel)

    HADOOP-2043. Release 0.14.2 was compiled with Java 1.6 rather than
    Java 1.5.  (cutting)


Release 0.14.2 - 2007-10-09

  BUG FIXES

    HADOOP-1948. Removed spurious error message during block crc upgrade.
    (Raghu Angadi via dhruba)

    HADOOP-1862.  reduces are getting stuck trying to find map outputs. 
    (Arun C. Murthy via ddas)
 
    HADOOP-1977. Fixed handling of ToolBase cli options in JobClient.
    (enis via omalley)

    HADOOP-1972.  Fix LzoCompressor to ensure the user has actually asked
    to finish compression. (arun via omalley)

    HADOOP-1970.  Fix deadlock in progress reporting in the task. (Vivek
    Ratan via omalley)

    HADOOP-1978.  Name-node removes edits.new after a successful startup.
    (Konstantin Shvachko via dhruba)

    HADOOP-1955.  The Namenode tries to not pick the same source Datanode for
    a replication request if the earlier replication request for the same
    block and that source Datanode had failed.
    (Raghu Angadi via dhruba)

    HADOOP-1961.  The -get option to dfs-shell works when a single filename
    is specified.  (Raghu Angadi via dhruba)

    HADOOP-1997.  TestCheckpoint closes the edits file after writing to it,
    otherwise the rename of this file on Windows fails.
    (Konstantin Shvachko via dhruba)

Release 0.14.1 - 2007-09-04

  BUG FIXES

    HADOOP-1740.  Fix null pointer exception in sorting map outputs. (Devaraj
    Das via omalley)

    HADOOP-1790.  Fix tasktracker to work correctly on multi-homed
    boxes.  (Torsten Curdt via cutting)

    HADOOP-1798.  Fix jobtracker to correctly account for failed
    tasks.  (omalley via cutting)


Release 0.14.0 - 2007-08-17

  INCOMPATIBLE CHANGES

  1. HADOOP-1134.
     CONFIG/API - dfs.block.size must now be a multiple of
       io.byte.per.checksum, otherwise new files can not be written.
     LAYOUT - DFS layout version changed from -6 to -7, which will require an
       upgrade from previous versions.
     PROTOCOL - Datanode RPC protocol version changed from 7 to 8.

  2. HADOOP-1283
     API - deprecated file locking API.

  3. HADOOP-894
     PROTOCOL - changed ClientProtocol to fetch parts of block locations.

  4. HADOOP-1336
     CONFIG - Enable speculative execution by default.

  5. HADOOP-1197
     API - deprecated method for Configuration.getObject, because
       Configurations should only contain strings.

  6. HADOOP-1343
     API - deprecate Configuration.set(String,Object) so that only strings are
       put in Configrations.

  7. HADOOP-1207
     CLI - Fix FsShell 'rm' command to continue when a non-existent file is
       encountered.

  8. HADOOP-1473
     CLI/API - Job, TIP, and Task id formats have changed and are now unique
       across job tracker restarts.

  9. HADOOP-1400
     API - JobClient constructor now takes a JobConf object instead of a
       Configuration object.

  NEW FEATURES and BUG FIXES

  1. HADOOP-1197.  In Configuration, deprecate getObject() and add
     getRaw(), which skips variable expansion. (omalley via cutting)

  2. HADOOP-1343.  In Configuration, deprecate set(String,Object) and
     implement Iterable. (omalley via cutting)

  3. HADOOP-1344.  Add RunningJob#getJobName(). (Michael Bieniosek via cutting)

  4. HADOOP-1342.  In aggregators, permit one to limit the number of
     unique values per key.  (Runping Qi via cutting)

  5. HADOOP-1340.  Set the replication factor of the MD5 file in the filecache
     to be the same as the replication factor of the original file.
     (Dhruba Borthakur via tomwhite.)

  6. HADOOP-1355.  Fix null pointer dereference in 
     TaskLogAppender.append(LoggingEvent).  (Arun C Murthy via tomwhite.)

  7. HADOOP-1357.  Fix CopyFiles to correctly avoid removing "/".
     (Arun C Murthy via cutting)

  8. HADOOP-234.  Add pipes facility, which permits writing MapReduce
     programs in C++.

  9. HADOOP-1359.  Fix a potential NullPointerException in HDFS.
     (Hairong Kuang via cutting)

 10. HADOOP-1364.  Fix inconsistent synchronization in SequenceFile.
     (omalley via cutting)

 11. HADOOP-1379.  Add findbugs target to build.xml.
     (Nigel Daley via cutting)

 12. HADOOP-1364.  Fix various inconsistent synchronization issues.
     (Devaraj Das via cutting)

 13. HADOOP-1393.  Remove a potential unexpected negative number from
     uses of random number generator. (omalley via cutting)

 14. HADOOP-1387.  A number of "performance" code-cleanups suggested
     by findbugs.  (Arun C Murthy via cutting)

 15. HADOOP-1401.  Add contrib/hbase javadoc to tree.  (stack via cutting)

 16. HADOOP-894.  Change HDFS so that the client only retrieves a limited
     number of block locations per request from the namenode.
     (Konstantin Shvachko via cutting)

 17. HADOOP-1406.  Plug a leak in MapReduce's use of metrics.
     (David Bowen via cutting)

 18. HADOOP-1394.  Implement "performance" code-cleanups in HDFS
     suggested by findbugs.  (Raghu Angadi via cutting)

 19. HADOOP-1413.  Add example program that uses Knuth's dancing links
     algorithm to solve pentomino problems.  (omalley via cutting)

 20. HADOOP-1226.  Change HDFS so that paths it returns are always
     fully qualified.  (Dhruba Borthakur via cutting)

 21. HADOOP-800.  Improvements to HDFS web-based file browser.
     (Enis Soztutar via cutting)

 22. HADOOP-1408.  Fix a compiler warning by adding a class to replace
     a generic.  (omalley via cutting)

 23. HADOOP-1376.  Modify RandomWriter example so that it can generate
     data for the Terasort benchmark.  (Devaraj Das via cutting)

 24. HADOOP-1429.  Stop logging exceptions during normal IPC server
     shutdown.  (stack via cutting)

 25. HADOOP-1461.  Fix the synchronization of the task tracker to
     avoid lockups in job cleanup.  (Arun C Murthy via omalley)

 26. HADOOP-1446.  Update the TaskTracker metrics while the task is
     running. (Devaraj via omalley)

 27. HADOOP-1414.  Fix a number of issues identified by FindBugs as
     "Bad Practice".  (Dhruba Borthakur via cutting)

 28. HADOOP-1392.  Fix "correctness" bugs identified by FindBugs in
     fs and dfs packages.  (Raghu Angadi via cutting)

 29. HADOOP-1412.  Fix "dodgy" bugs identified by FindBugs in fs and
     io packages.  (Hairong Kuang via cutting)

 30. HADOOP-1261.  Remove redundant events from HDFS namenode's edit
     log when a datanode restarts.  (Raghu Angadi via cutting)

 31. HADOOP-1336.  Re-enable speculative execution by
     default. (omalley via cutting)

 32. HADOOP-1311.  Fix a bug in BytesWritable#set() where start offset
     was ignored.  (Dhruba Borthakur via cutting)

 33. HADOOP-1450.  Move checksumming closer to user code, so that
     checksums are created before data is stored in large buffers and
     verified after data is read from large buffers, to better catch
     memory errors.  (cutting)

 34. HADOOP-1447.  Add support in contrib/data_join for text inputs.
     (Senthil Subramanian via cutting)

 35. HADOOP-1456.  Fix TestDecommission assertion failure by setting
     the namenode to ignore the load on datanodes while allocating
     replicas.  (Dhruba Borthakur via tomwhite)

 36. HADOOP-1396.  Fix FileNotFoundException on DFS block.
     (Dhruba Borthakur via tomwhite)

 37. HADOOP-1467.  Remove redundant counters from WordCount example.
     (Owen O'Malley via tomwhite)

 38. HADOOP-1139.  Log HDFS block transitions at INFO level, to better
     enable diagnosis of problems.  (Dhruba Borthakur via cutting)

 39. HADOOP-1269.  Finer grained locking in HDFS namenode.
     (Dhruba Borthakur via cutting)

 40. HADOOP-1438.  Improve HDFS documentation, correcting typos and
     making images appear in PDF.  Also update copyright date for all
     docs.  (Luke Nezda via cutting)

 41. HADOOP-1457.  Add counters for monitoring task assignments.
     (Arun C Murthy via tomwhite)

 42. HADOOP-1472.  Fix so that timed-out tasks are counted as failures
     rather than as killed.  (Arun C Murthy via cutting)

 43. HADOOP-1234.  Fix a race condition in file cache that caused
     tasktracker to not be able to find cached files.
     (Arun C Murthy via cutting)

 44. HADOOP-1482.  Fix secondary namenode to roll info port.
     (Dhruba Borthakur via cutting)

 45. HADOOP-1300.  Improve removal of excess block replicas to be
     rack-aware.  Attempts are now made to keep replicas on more
     racks.  (Hairong Kuang via cutting)

 46. HADOOP-1417.  Disable a few FindBugs checks that generate a lot
     of spurious warnings.  (Nigel Daley via cutting)

 47. HADOOP-1320.  Rewrite RandomWriter example to bypass reduce.
     (Arun C Murthy via cutting)

 48. HADOOP-1449.  Add some examples to contrib/data_join.
     (Senthil Subramanian via cutting)

 49. HADOOP-1459.  Fix so that, in HDFS, getFileCacheHints() returns
     hostnames instead of IP addresses.  (Dhruba Borthakur via cutting)

 50. HADOOP-1493.  Permit specification of "java.library.path" system
     property in "mapred.child.java.opts" configuration property.
     (Enis Soztutar via cutting)

 51. HADOOP-1372.  Use LocalDirAllocator for HDFS temporary block
     files, so that disk space, writability, etc. is considered.
     (Dhruba Borthakur via cutting)

 52. HADOOP-1193.  Pool allocation of compression codecs.  This
     eliminates a memory leak that could cause OutOfMemoryException,
     and also substantially improves performance.
     (Arun C Murthy via cutting)

 53. HADOOP-1492.  Fix a NullPointerException handling version
     mismatch during datanode registration.
     (Konstantin Shvachko via cutting)

 54. HADOOP-1442.  Fix handling of zero-length input splits.
     (Senthil Subramanian via cutting)

 55. HADOOP-1444.  Fix HDFS block id generation to check pending
     blocks for duplicates. (Dhruba Borthakur via cutting)

 56. HADOOP-1207.  Fix FsShell's 'rm' command to not stop when one of
     the named files does not exist.  (Tsz Wo Sze via cutting)

 57. HADOOP-1475.  Clear tasktracker's file cache before it
     re-initializes, to avoid confusion.  (omalley via cutting)

 58. HADOOP-1505.  Remove spurious stacktrace in ZlibFactory
     introduced in HADOOP-1093.  (Michael Stack via tomwhite)

 59. HADOOP-1484.  Permit one to kill jobs from the web ui.  Note that
     this is disabled by default.  One must set
     "webinterface.private.actions" to enable this.
     (Enis Soztutar via cutting)

 60. HADOOP-1003.  Remove flushing of namenode edit log from primary
     namenode lock, increasing namenode throughput.
     (Dhruba Borthakur via cutting)

 61. HADOOP-1023.  Add links to searchable mail archives.
     (tomwhite via cutting)

 62. HADOOP-1504.  Fix terminate-hadoop-cluster script in contrib/ec2
     to only terminate Hadoop instances, and not other instances
     started by the same user.  (tomwhite via cutting)

 63. HADOOP-1462.  Improve task progress reporting.  Progress reports
     are no longer blocking since i/o is performed in a separate
     thread.  Reporting during sorting and more is also more
     consistent.  (Vivek Ratan via cutting)

 64. [ intentionally blank ]

 65. HADOOP-1453.  Remove some unneeded calls to FileSystem#exists()
     when opening files, reducing the namenode load somewhat.
     (Raghu Angadi via cutting)

 66. HADOOP-1489.  Fix text input truncation bug due to mark/reset.
     Add a unittest. (Bwolen Yang via cutting)

 67. HADOOP-1455.  Permit specification of arbitrary job options on
     pipes command line.  (Devaraj Das via cutting)

 68. HADOOP-1501.  Better randomize sending of block reports to
     namenode, so reduce load spikes.  (Dhruba Borthakur via cutting)

 69. HADOOP-1147.  Remove @author tags from Java source files.

 70. HADOOP-1283.  Convert most uses of UTF8 in the namenode to be
     String.  (Konstantin Shvachko via cutting)

 71. HADOOP-1511.  Speedup hbase unit tests.  (stack via cutting)

 72. HADOOP-1517.  Remove some synchronization in namenode to permit
     finer grained locking previously added.  (Konstantin Shvachko via cutting)

 73. HADOOP-1512.  Fix failing TestTextInputFormat on Windows.
     (Senthil Subramanian via nigel)

 74. HADOOP-1518.  Add a session id to job metrics, for use by HOD.
     (David Bowen via cutting)

 75. HADOOP-1292.  Change 'bin/hadoop fs -get' to first copy files to
     a temporary name, then rename them to their final name, so that
     failures don't leave partial files.  (Tsz Wo Sze via cutting)

 76. HADOOP-1377.  Add support for modification time to FileSystem and
     implement in HDFS and local implementations.  Also, alter access
     to file properties to be through a new FileStatus interface.
     (Dhruba Borthakur via cutting)

 77. HADOOP-1515.  Add MultiFileInputFormat, which can pack multiple,
     typically small, input files into each split.  (Enis Soztutar via cutting)

 78. HADOOP-1514.  Make reducers report progress while waiting for map
     outputs, so they're not killed.  (Vivek Ratan via cutting)

 79. HADOOP-1508.  Add an Ant task for FsShell operations.  Also add
     new FsShell commands "touchz", "test" and "stat".
     (Chris Douglas via cutting)

 80. HADOOP-1028.  Add log messages for server startup and shutdown.
     (Tsz Wo Sze via cutting)

 81. HADOOP-1485.  Add metrics for monitoring shuffle.
     (Devaraj Das via cutting)

 82. HADOOP-1536.  Remove file locks from libhdfs tests.
     (Dhruba Borthakur via nigel)

 83. HADOOP-1520.  Add appropriate synchronization to FSEditsLog.
     (Dhruba Borthakur via nigel)

 84. HADOOP-1513.  Fix a race condition in directory creation. 
     (Devaraj via omalley)

 85. HADOOP-1546.  Remove spurious column from HDFS web UI.
     (Dhruba Borthakur via cutting)

 86. HADOOP-1556.  Make LocalJobRunner delete working files at end of
     job run.  (Devaraj Das via tomwhite)

 87. HADOOP-1571.  Add contrib lib directories to root build.xml
     javadoc classpath.  (Michael Stack via tomwhite)

 88. HADOOP-1554.  Log killed tasks to the job history and display them on the
     web/ui. (Devaraj Das via omalley)

 89. HADOOP-1533.  Add persistent error logging for distcp. The logs are stored
    into a specified hdfs directory. (Senthil Subramanian via omalley)

 90. HADOOP-1286.  Add support to HDFS for distributed upgrades, which
     permits coordinated upgrade of datanode data.
     (Konstantin Shvachko via cutting)

 91. HADOOP-1580.  Improve contrib/streaming so that subprocess exit
     status is displayed for errors.  (John Heidemann via cutting)

 92. HADOOP-1448.  In HDFS, randomize lists of non-local block
     locations returned to client, so that load is better balanced.
     (Hairong Kuang via cutting)

 93. HADOOP-1578.  Fix datanode to send its storage id to namenode
     during registration.  (Konstantin Shvachko via cutting)

 94. HADOOP-1584.  Fix a bug in GenericWritable which limited it to
     128 types instead of 256.  (Espen Amble Kolstad via cutting)

 95. HADOOP-1473.  Make job ids unique across jobtracker restarts.
     (omalley via cutting)

 96. HADOOP-1582.  Fix hdfslib to return 0 instead of -1 at
     end-of-file, per C conventions.  (Christian Kunz via cutting)

 97. HADOOP-911.  Fix a multithreading bug in libhdfs.
     (Christian Kunz)

 98. HADOOP-1486.  Fix so that fatal exceptions in namenode cause it
     to exit.  (Dhruba Borthakur via cutting)

 99. HADOOP-1470.  Factor checksum generation and validation out of
     ChecksumFileSystem so that it can be reused by FileSystem's with
     built-in checksumming.  (Hairong Kuang via cutting)

100. HADOOP-1590.  Use relative urls in jobtracker jsp pages, so that
     webapp can be used in non-root contexts.  (Thomas Friol via cutting)

101. HADOOP-1596.  Fix the parsing of taskids by streaming and improve the
     error reporting. (omalley)

102. HADOOP-1535.  Fix the user-controlled grouping to the reduce function.
     (Vivek Ratan via omalley)

103. HADOOP-1585.  Modify GenericWritable to declare the classes as subtypes
     of Writable (Espen Amble Kolstad via omalley)

104. HADOOP-1576.  Fix errors in count of completed tasks when
     speculative execution is enabled.  (Arun C Murthy via cutting)

105. HADOOP-1598.  Fix license headers: adding missing; updating old.
     (Enis Soztutar via cutting)

106. HADOOP-1547.  Provide examples for aggregate library.
     (Runping Qi via tomwhite)

107. HADOOP-1570.  Permit jobs to enable and disable the use of
     hadoop's native library.  (Arun C Murthy via cutting)

108. HADOOP-1433.  Add job priority.  (Johan Oskarsson via tomwhite)

109. HADOOP-1597.  Add status reports and post-upgrade options to HDFS
     distributed upgrade.  (Konstantin Shvachko via cutting)

110. HADOOP-1524.  Permit user task logs to appear as they're
     created.  (Michael Bieniosek via cutting)

111. HADOOP-1599.  Fix distcp bug on Windows.  (Senthil Subramanian via cutting)

112. HADOOP-1562.  Add JVM metrics, including GC and logging stats.
     (David Bowen via cutting)

113. HADOOP-1613.  Fix "DFS Health" page to display correct time of
     last contact.  (Dhruba Borthakur via cutting)

114. HADOOP-1134.  Add optimized checksum support to HDFS.  Checksums
     are now stored with each block, rather than as parallel files.
     This reduces the namenode's memory requirements and increases
     data integrity.  (Raghu Angadi via cutting)

115. HADOOP-1400.  Make JobClient retry requests, so that clients can
     survive jobtracker problems.  (omalley via cutting)

116. HADOOP-1564.  Add unit tests for HDFS block-level checksums.
     (Dhruba Borthakur via cutting)

117. HADOOP-1620.  Reduce the number of abstract FileSystem methods,
     simplifying implementations.  (cutting)

118. HADOOP-1625.  Fix a "could not move files" exception in datanode.
     (Raghu Angadi via cutting)

119. HADOOP-1624.  Fix an infinite loop in datanode. (Raghu Angadi via cutting)

120. HADOOP-1084.  Switch mapred file cache to use file modification
     time instead of checksum to detect file changes, as checksums are
     no longer easily accessed.  (Arun C Murthy via cutting)

130. HADOOP-1623.  Fix an infinite loop when copying directories.
     (Dhruba Borthakur via cutting)

131. HADOOP-1603.  Fix a bug in namenode initialization where
     default replication is sometimes reset to one on restart.
     (Raghu Angadi via cutting)

132. HADOOP-1635.  Remove hardcoded keypair name and fix launch-hadoop-cluster
     to support later versions of ec2-api-tools.  (Stu Hood via tomwhite)

133. HADOOP-1638.  Fix contrib EC2 scripts to support NAT addressing.
     (Stu Hood via tomwhite) 

134. HADOOP-1632.  Fix an IllegalArgumentException in fsck.
     (Hairong Kuang via cutting)

135. HADOOP-1619.  Fix FSInputChecker to not attempt to read past EOF.
     (Hairong Kuang via cutting)

136. HADOOP-1640.  Fix TestDecommission on Windows.
     (Dhruba Borthakur via cutting)

137. HADOOP-1587.  Fix TestSymLink to get required system properties.
     (Devaraj Das via omalley)

138. HADOOP-1628.  Add block CRC protocol unit tests. (Raghu Angadi via omalley)

139. HADOOP-1653.  FSDirectory code-cleanups. FSDirectory.INode
     becomes a static class.  (Christophe Taton via dhruba)

140. HADOOP-1066.  Restructure documentation to make more user
     friendly.  (Connie Kleinjans and Jeff Hammerbacher via cutting)

141. HADOOP-1551.  libhdfs supports setting replication factor and
     retrieving modification time of files.  (Sameer Paranjpye via dhruba)

141. HADOOP-1647.  FileSystem.getFileStatus returns valid values for "/".
     (Dhruba Borthakur via dhruba)

142. HADOOP-1657.  Fix NNBench to ensure that the block size is a
     multiple of bytes.per.checksum. (Raghu Angadi via dhruba)

143. HADOOP-1553.  Replace user task output and log capture code to use shell
     redirection instead of copier threads in the TaskTracker. Capping the
     size of the output is now done via tail in memory and thus should not be 
     large. The output of the tasklog servlet is not forced into UTF8 and is
     not buffered entirely in memory. (omalley)
     Configuration changes to hadoop-default.xml:
       remove mapred.userlog.num.splits
       remove mapred.userlog.purge.splits
       change default mapred.userlog.limit.kb to 0 (no limit)
       change default mapred.userlog.retain.hours to 24
     Configuration changes to log4j.properties:
       remove log4j.appender.TLA.noKeepSplits
       remove log4j.appender.TLA.purgeLogSplits
       remove log4j.appender.TLA.logsRetainHours
     URL changes:
       http://<tasktracker>/tasklog.jsp -> http://<tasktracker>tasklog with
         parameters limited to start and end, which may be positive (from
         start) or negative (from end).
     Environment:
       require bash (v2 or later) and tail

144. HADOOP-1659.  Fix a job id/job name mixup. (Arun C. Murthy via omalley)

145. HADOOP-1665.  With HDFS Trash enabled and the same file was created
     and deleted more than once, the suceeding deletions creates Trash item
     names suffixed with a integer.  (Dhruba Borthakur via dhruba)

146. HADOOP-1666.  FsShell object can be used for multiple fs commands.
     (Dhruba Borthakur via dhruba)

147. HADOOP-1654.  Remove performance regression introduced by Block CRC.
     (Raghu Angadi via dhruba)

148. HADOOP-1680.  Improvements to Block CRC upgrade messages.
     (Raghu Angadi via dhruba)

149. HADOOP-71.  Allow Text and SequenceFile Map/Reduce inputs from non-default 
     filesystems. (omalley)

150. HADOOP-1568.  Expose HDFS as xml/http filesystem to provide cross-version
     compatability. (Chris Douglas via omalley)

151. HADOOP-1668.  Added an INCOMPATIBILITY section to CHANGES.txt. (nigel)

152. HADOOP-1629.  Added a upgrade test for HADOOP-1134.
     (Raghu Angadi via nigel)

153. HADOOP-1698.  Fix performance problems on map output sorting for jobs
     with large numbers of reduces. (Devaraj Das via omalley)

154. HADOOP-1716.  Fix a Pipes wordcount example to remove the 'file:'
     schema from its output path.  (omalley via cutting)

155. HADOOP-1714.  Fix TestDFSUpgradeFromImage to work on Windows.
     (Raghu Angadi via nigel)

156. HADOOP-1663.  Return a non-zero exit code if streaming fails. (Lohit Renu
     via omalley)

157. HADOOP-1712.  Fix an unhandled exception on datanode during block
     CRC upgrade. (Raghu Angadi via cutting)

158. HADOOP-1717.  Fix TestDFSUpgradeFromImage to work on Solaris.
     (nigel via cutting)

159. HADOOP-1437.  Add Eclipse plugin in contrib.
     (Eugene Hung and Christophe Taton via cutting)


Release 0.13.0 - 2007-06-08

 1. HADOOP-1047.  Fix TestReplication to succeed more reliably.
    (Hairong Kuang via cutting)

 2. HADOOP-1063.  Fix a race condition in MiniDFSCluster test code.
    (Hairong Kuang via cutting)

 3. HADOOP-1101.  In web ui, split shuffle statistics from reduce
    statistics, and add some task averages.  (Devaraj Das via cutting)

 4. HADOOP-1071.  Improve handling of protocol version mismatch in
    JobTracker.  (Tahir Hashmi via cutting)

 5. HADOOP-1116.  Increase heap size used for contrib unit tests.
    (Philippe Gassmann via cutting)

 6. HADOOP-1120.  Add contrib/data_join, tools to simplify joining
    data from multiple sources using MapReduce.  (Runping Qi via cutting)

 7. HADOOP-1064.  Reduce log level of some DFSClient messages.
    (Dhruba Borthakur via cutting)

 8. HADOOP-1137.  Fix StatusHttpServer to work correctly when
    resources are in a jar file.  (Benjamin Reed via cutting)

 9. HADOOP-1094.  Optimize generated Writable implementations for
    records to not allocate a new BinaryOutputArchive or
    BinaryInputArchive per call.  (Milind Bhandarkar via cutting)

10. HADOOP-1068.  Improve error message for clusters with 0 datanodes.
    (Dhruba Borthakur via tomwhite)

11. HADOOP-1122.  Fix divide-by-zero exception in FSNamesystem
    chooseTarget method.  (Dhruba Borthakur via tomwhite)

12. HADOOP-1131.  Add a closeAll() static method to FileSystem.
    (Philippe Gassmann via tomwhite)

13. HADOOP-1085.  Improve port selection in HDFS and MapReduce test
    code.  Ports are now selected by the OS during testing rather than
    by probing for free ports, improving test reliability.
    (Arun C Murthy via cutting)

14. HADOOP-1153.  Fix HDFS daemons to correctly stop their threads.
    (Konstantin Shvachko via cutting)

15. HADOOP-1146.  Add a counter for reduce input keys and rename the
    "reduce input records" counter to be "reduce input groups".
    (David Bowen via cutting)

16. HADOOP-1165.  In records, replace idential generated toString
    methods with a method on the base class.  (Milind Bhandarkar via cutting)

17. HADOOP-1164.  Fix TestReplicationPolicy to specify port zero, so
    that a free port is automatically selected.  (omalley via cutting)

18. HADOOP-1166.  Add a NullOutputFormat and use it in the
    RandomWriter example.  (omalley via cutting)

19. HADOOP-1169.  Fix a cut/paste error in CopyFiles utility so that
    S3-based source files are correctly copied.  (Michael Stack via cutting)

20. HADOOP-1167.  Remove extra synchronization in InMemoryFileSystem.
    (omalley via cutting)

21. HADOOP-1110.  Fix an off-by-one error counting map inputs.
    (David Bowen via cutting)

22. HADOOP-1178.  Fix a NullPointerException during namenode startup.
    (Dhruba Borthakur via cutting)

23. HADOOP-1011.  Fix a ConcurrentModificationException when viewing
    job history.  (Tahir Hashmi via cutting)

24. HADOOP-672.  Improve help for fs shell commands.
    (Dhruba Borthakur via cutting)

25. HADOOP-1170.  Improve datanode performance by removing device
    checks from common operations.  (Igor Bolotin via cutting)

26. HADOOP-1090.  Fix SortValidator's detection of whether the input 
    file belongs to the sort-input or sort-output directory.
    (Arun C Murthy via tomwhite)

27. HADOOP-1081.  Fix bin/hadoop on Darwin.  (Michael Bieniosek via cutting)

28. HADOOP-1045.  Add contrib/hbase, a BigTable-like online database.
    (Jim Kellerman via cutting)

29. HADOOP-1156.  Fix a NullPointerException in MiniDFSCluster.
    (Hairong Kuang via cutting)

30. HADOOP-702.  Add tools to help automate HDFS upgrades.
    (Konstantin Shvachko via cutting)

31. HADOOP-1163.  Fix ganglia metrics to aggregate metrics from different
    hosts properly.  (Michael Bieniosek via tomwhite)

32. HADOOP-1194.  Make compression style record level for map output
    compression.  (Arun C Murthy via tomwhite)

33. HADOOP-1187.  Improve DFS Scalability: avoid scanning entire list of
    datanodes in getAdditionalBlocks.  (Dhruba Borthakur via tomwhite)

34. HADOOP-1133.  Add tool to analyze and debug namenode on a production
    cluster.  (Dhruba Borthakur via tomwhite)

35. HADOOP-1151.  Remove spurious printing to stderr in streaming 
    PipeMapRed.  (Koji Noguchi via tomwhite)

36. HADOOP-988.  Change namenode to use a single map of blocks to metadata.
    (Raghu Angadi via tomwhite)

37. HADOOP-1203.  Change UpgradeUtilities used by DFS tests to use
    MiniDFSCluster to start and stop NameNode/DataNodes.
    (Nigel Daley via tomwhite)

38. HADOOP-1217.  Add test.timeout property to build.xml, so that
    long-running unit tests may be automatically terminated.
    (Nigel Daley via cutting)

39. HADOOP-1149.  Improve DFS Scalability: make 
    processOverReplicatedBlock() a no-op if blocks are not 
    over-replicated.  (Raghu Angadi via tomwhite)

40. HADOOP-1149.  Improve DFS Scalability: optimize getDistance(), 
    contains(), and isOnSameRack() in NetworkTopology.  
    (Hairong Kuang via tomwhite)

41. HADOOP-1218.  Make synchronization on TaskTracker's RunningJob 
    object consistent.  (Devaraj Das via tomwhite)

42. HADOOP-1219.  Ignore progress report once a task has reported as 
    'done'.  (Devaraj Das via tomwhite)

43. HADOOP-1114.  Permit user to specify additional CLASSPATH elements
    with a HADOOP_CLASSPATH environment variable. (cutting)

44. HADOOP-1198.  Remove ipc.client.timeout parameter override from 
    unit test configuration.  Using the default is more robust and
    has almost the same run time.  (Arun C Murthy via tomwhite)

45. HADOOP-1211.  Remove deprecated constructor and unused static 
    members in DataNode class.  (Konstantin Shvachko via tomwhite)

46. HADOOP-1136.  Fix ArrayIndexOutOfBoundsException in 
    FSNamesystem$UnderReplicatedBlocks add() method.  
    (Hairong Kuang via tomwhite)

47. HADOOP-978.  Add the client name and the address of the node that
    previously started to create the file to the description of 
    AlreadyBeingCreatedException.  (Konstantin Shvachko via tomwhite)

48. HADOOP-1001.  Check the type of keys and values generated by the 
    mapper against the types specified in JobConf.  
    (Tahir Hashmi via tomwhite)

49. HADOOP-971.  Improve DFS Scalability: Improve name node performance
    by adding a hostname to datanodes map.  (Hairong Kuang via tomwhite)

50. HADOOP-1189.  Fix 'No space left on device' exceptions on datanodes.
    (Raghu Angadi via tomwhite)

51. HADOOP-819.  Change LineRecordWriter to not insert a tab between
    key and value when either is null, and to print nothing when both
    are null.  (Runping Qi via cutting)

52. HADOOP-1204.  Rename InputFormatBase to be FileInputFormat, and
    deprecate InputFormatBase.  Also make LineRecordReader easier to
    extend.  (Runping Qi via cutting)

53. HADOOP-1213.  Improve logging of errors by IPC server, to
    consistently include the service name and the call.  (cutting)

54. HADOOP-1238.  Fix metrics reporting by TaskTracker to correctly
    track maps_running and reduces_running.
    (Michael Bieniosek via cutting)

55. HADOOP-1093.  Fix a race condition in HDFS where blocks were
    sometimes erased before they were reported written.
    (Dhruba Borthakur via cutting)

56. HADOOP-1239.  Add a package name to some testjar test classes.
    (Jim Kellerman via cutting)

57. HADOOP-1241.  Fix NullPointerException in processReport when 
    namenode is restarted.  (Dhruba Borthakur via tomwhite)

58. HADOOP-1244.  Fix stop-dfs.sh to no longer incorrectly specify 
    slaves file for stopping datanode.  
    (Michael Bieniosek via tomwhite)

59. HADOOP-1253.  Fix ConcurrentModificationException and 
    NullPointerException in JobControl.  
    (Johan Oskarson via tomwhite)

60. HADOOP-1256.  Fix NameNode so that multiple DataNodeDescriptors
    can no longer be created on startup.  (Hairong Kuang via cutting)

61. HADOOP-1214.  Replace streaming classes with new counterparts 
    from Hadoop core.  (Runping Qi via tomwhite)

62. HADOOP-1250.  Move a chmod utility from streaming to FileUtil.
    (omalley via cutting)

63. HADOOP-1258.  Fix TestCheckpoint test case to wait for 
    MiniDFSCluster to be active.  (Nigel Daley via tomwhite)

64. HADOOP-1148.  Re-indent all Java source code to consistently use
    two spaces per indent level.  (cutting)

65. HADOOP-1251.  Add a method to Reporter to get the map InputSplit.
    (omalley via cutting)

66. HADOOP-1224.  Fix "Browse the filesystem" link to no longer point 
    to dead datanodes.  (Enis Soztutar via tomwhite)

67. HADOOP-1154.  Fail a streaming task if the threads reading from or 
    writing to the streaming process fail.  (Koji Noguchi via tomwhite)

68. HADOOP-968.  Move shuffle and sort to run in reduce's child JVM,
    rather than in TaskTracker.  (Devaraj Das via cutting)

69. HADOOP-1111.  Add support for client notification of job
    completion. If the job configuration has a job.end.notification.url
    property it will make a HTTP GET request to the specified URL.
    The number of retries and the interval between retries is also
    configurable. (Alejandro Abdelnur via tomwhite)

70. HADOOP-1275.  Fix misspelled job notification property in
    hadoop-default.xml.  (Alejandro Abdelnur via tomwhite)

71. HADOOP-1152.  Fix race condition in MapOutputCopier.copyOutput file
    rename causing possible reduce task hang.
    (Tahir Hashmi via tomwhite)

72. HADOOP-1050.  Distinguish between failed and killed tasks so as to 
    not count a lost tasktracker against the job.  
    (Arun C Murthy via tomwhite)

73. HADOOP-1271.  Fix StreamBaseRecordReader to be able to log record 
    data that's not UTF-8.  (Arun C Murthy via tomwhite)

74. HADOOP-1190.  Fix unchecked warnings in main Hadoop code.  
    (tomwhite)

75. HADOOP-1127.  Fix AlreadyBeingCreatedException in namenode for 
    jobs run with speculative execution.
    (Arun C Murthy via tomwhite)

76. HADOOP-1282.  Omnibus HBase patch.  Improved tests & configuration.
    (Jim Kellerman via cutting)

77. HADOOP-1262.  Make dfs client try to read from a different replica 
    of the checksum file when a checksum error is detected.  
    (Hairong Kuang via tomwhite)

78. HADOOP-1279.  Fix JobTracker to maintain list of recently
    completed jobs by order of completion, not submission.
    (Arun C Murthy via cutting)

79. HADOOP-1284.  In contrib/streaming, permit flexible specification
    of field delimiter and fields for partitioning and sorting.
    (Runping Qi via cutting)

80. HADOOP-1176.  Fix a bug where reduce would hang when a map had
    more than 2GB of output for it.  (Arun C Murthy via cutting)

81. HADOOP-1293.  Fix contrib/streaming to print more than the first
    twenty lines of standard error.  (Koji Noguchi via cutting)

82. HADOOP-1297.  Fix datanode so that requests to remove blocks that
    do not exist no longer causes block reports to be re-sent every
    second.  (Dhruba Borthakur via cutting)

83. HADOOP-1216.  Change MapReduce so that, when numReduceTasks is
    zero, map outputs are written directly as final output, skipping
    shuffle, sort and reduce.  Use this to implement reduce=NONE
    option in contrib/streaming.  (Runping Qi via cutting)

84. HADOOP-1294.  Fix unchecked warnings in main Hadoop code under 
    Java 6.  (tomwhite)

85. HADOOP-1299.  Fix so that RPC will restart after RPC.stopClient()
    has been called.  (Michael Stack via cutting)

86. HADOOP-1278.  Improve blacklisting of TaskTrackers by JobTracker,
    to reduce false positives.  (Arun C Murthy via cutting)

87. HADOOP-1290.  Move contrib/abacus into mapred/lib/aggregate.
    (Runping Qi via cutting)

88. HADOOP-1272.  Extract inner classes from FSNamesystem into separate 
    classes.  (Dhruba Borthakur via tomwhite)

89. HADOOP-1247.  Add support to contrib/streaming for aggregate
    package, formerly called Abacus.  (Runping Qi via cutting)

90. HADOOP-1061.  Fix bug in listing files in the S3 filesystem.
    NOTE: this change is not backwards compatible!  You should use the 
    MigrationTool supplied to migrate existing S3 filesystem data to 
    the new format.  Please backup your data first before upgrading 
    (using 'hadoop distcp' for example).  (tomwhite)

91. HADOOP-1304.  Make configurable the maximum number of task
    attempts before a job fails.  (Devaraj Das via cutting)

92. HADOOP-1308.  Use generics to restrict types when classes are
    passed as parameters to JobConf methods. (Michael Bieniosek via cutting)

93. HADOOP-1312.  Fix a ConcurrentModificationException in NameNode
    that killed the heartbeat monitoring thread.
    (Dhruba Borthakur via cutting)

94. HADOOP-1315.  Clean up contrib/streaming, switching it to use core
    classes more and removing unused code.  (Runping Qi via cutting)

95. HADOOP-485.  Allow a different comparator for grouping keys in
    calls to reduce.  (Tahir Hashmi via cutting)

96. HADOOP-1322.  Fix TaskTracker blacklisting to work correctly in
    one- and two-node clusters.  (Arun C Murthy via cutting)

97. HADOOP-1144.  Permit one to specify a maximum percentage of tasks
    that can fail before a job is aborted.  The default is zero.
    (Arun C Murthy via cutting)

98. HADOOP-1184.  Fix HDFS decomissioning to complete when the only
    copy of a block is on a decommissioned node. (Dhruba Borthakur via cutting)

99. HADOOP-1263.  Change DFSClient to retry certain namenode calls
    with a random, exponentially increasing backoff time, to avoid
    overloading the namenode on, e.g., job start.  (Hairong Kuang via cutting)

100. HADOOP-1325.  First complete, functioning version of HBase.
    (Jim Kellerman via cutting)

101. HADOOP-1276.  Make tasktracker expiry interval configurable.
    (Arun C Murthy via cutting)

102. HADOOP-1326.  Change JobClient#RunJob() to return the job.
    (omalley via cutting)

103. HADOOP-1270.  Randomize the fetch of map outputs, speeding the
     shuffle.  (Arun C Murthy via cutting)

104. HADOOP-1200.  Restore disk checking lost in HADOOP-1170.
     (Hairong Kuang via cutting)

105. HADOOP-1252.  Changed MapReduce's allocation of local files to
     use round-robin among available devices, rather than a hashcode.
     More care is also taken to not allocate files on full or offline
     drives.  (Devaraj Das via cutting)

106. HADOOP-1324.  Change so that an FSError kills only the task that
     generates it rather than the entire task tracker.
     (Arun C Murthy via cutting)

107. HADOOP-1310.  Fix unchecked warnings in aggregate code.  (tomwhite)

108. HADOOP-1255.  Fix a bug where the namenode falls into an infinite
     loop trying to remove a dead node.  (Hairong Kuang via cutting)

109. HADOOP-1160.  Fix DistributedFileSystem.close() to close the
     underlying FileSystem, correctly aborting files being written.
     (Hairong Kuang via cutting)

110. HADOOP-1341.  Fix intermittent failures in HBase unit tests
     caused by deadlock.  (Jim Kellerman via cutting)

111. HADOOP-1350.  Fix shuffle performance problem caused by forcing
     chunked encoding of map outputs.  (Devaraj Das via cutting)

112. HADOOP-1345.  Fix HDFS to correctly retry another replica when a
     checksum error is encountered.  (Hairong Kuang via cutting)

113. HADOOP-1205.  Improve synchronization around HDFS block map.
     (Hairong Kuang via cutting)

114. HADOOP-1353.  Fix a potential NullPointerException in namenode.
     (Dhruba Borthakur via cutting)

115. HADOOP-1354.  Fix a potential NullPointerException in FsShell.
     (Hairong Kuang via cutting)

116. HADOOP-1358.  Fix a potential bug when DFSClient calls skipBytes.
     (Hairong Kuang via cutting)

117. HADOOP-1356.  Fix a bug in ValueHistogram.  (Runping Qi via cutting)

118. HADOOP-1363.  Fix locking bug in JobClient#waitForCompletion().
     (omalley via cutting)

119. HADOOP-1368.  Fix inconsistent synchronization in JobInProgress.
     (omalley via cutting)

120. HADOOP-1369.  Fix inconsistent synchronization in TaskTracker.
     (omalley via cutting)

121. HADOOP-1361.  Fix various calls to skipBytes() to check return
     value. (Hairong Kuang via cutting)

122. HADOOP-1388.  Fix a potential NullPointerException in web ui.
     (Devaraj Das via cutting)

123. HADOOP-1385.  Fix MD5Hash#hashCode() to generally hash to more
     than 256 values.  (omalley via cutting)

124. HADOOP-1386.  Fix Path to not permit the empty string as a
     path, as this has lead to accidental file deletion.  Instead
     force applications to use "." to name the default directory.
     (Hairong Kuang via cutting)

125. HADOOP-1407.  Fix integer division bug in JobInProgress which
     meant failed tasks didn't cause the job to fail.
     (Arun C Murthy via tomwhite)

126. HADOOP-1427.  Fix a typo that caused GzipCodec to incorrectly use
     a very small input buffer.  (Espen Amble Kolstad via cutting)

127. HADOOP-1435.  Fix globbing code to no longer use the empty string
     to indicate the default directory, per HADOOP-1386.
     (Hairong Kuang via cutting)

128. HADOOP-1411.  Make task retry framework handle 
     AlreadyBeingCreatedException when wrapped as a RemoteException.
     (Hairong Kuang via tomwhite)

129. HADOOP-1242.  Improve handling of DFS upgrades.
     (Konstantin Shvachko via cutting)

130. HADOOP-1332.  Fix so that TaskTracker exits reliably during unit
     tests on Windows.  (omalley via cutting)

131. HADOOP-1431.  Fix so that sort progress reporting during map runs
     only while sorting, so that stuck maps are correctly terminated.
     (Devaraj Das and Arun C Murthy via cutting)

132. HADOOP-1452.  Change TaskTracker.MapOutputServlet.doGet.totalRead
     to a long, permitting map outputs to exceed 2^31 bytes.
     (omalley via cutting)

133. HADOOP-1443.  Fix a bug opening zero-length files in HDFS.
     (Konstantin Shvachko via cutting)


Release 0.12.3 - 2007-04-06

 1. HADOOP-1162.  Fix bug in record CSV and XML serialization of
    binary values.  (Milind Bhandarkar via cutting)

 2. HADOOP-1123.  Fix NullPointerException in LocalFileSystem when
    trying to recover from a checksum error.
    (Hairong Kuang & Nigel Daley via tomwhite)

 3. HADOOP-1177.  Fix bug where IOException in MapOutputLocation.getFile
    was not being logged.  (Devaraj Das via tomwhite)

 4. HADOOP-1175.  Fix bugs in JSP for displaying a task's log messages.
    (Arun C Murthy via cutting)

 5. HADOOP-1191.  Fix map tasks to wait until sort progress thread has
    stopped before reporting the task done.  (Devaraj Das via cutting)

 6. HADOOP-1192.  Fix an integer overflow bug in FSShell's 'dus'
    command and a performance problem in HDFS's implementation of it.
    (Hairong Kuang via cutting)

 7. HADOOP-1105. Fix reducers to make "progress" while iterating 
    through values.  (Devaraj Das & Owen O'Malley via tomwhite)

 8. HADOOP-1179. Make Task Tracker close index file as soon as the read 
    is done when serving get-map-output requests.  
    (Devaraj Das via tomwhite)


Release 0.12.2 - 2007-23-17

 1. HADOOP-1135.  Fix bug in block report processing which may cause
    the namenode to delete blocks.  (Dhruba Borthakur via tomwhite)

 2. HADOOP-1145.  Make XML serializer and deserializer classes public
    in record package.  (Milind Bhandarkar via cutting)

 3. HADOOP-1140.  Fix a deadlock in metrics. (David Bowen via cutting)

 4. HADOOP-1150.  Fix streaming -reducer and -mapper to give them
    defaults. (Owen O'Malley via tomwhite)


Release 0.12.1 - 2007-03-17

 1. HADOOP-1035.  Fix a StackOverflowError in FSDataSet.
    (Raghu Angadi via cutting)

 2. HADOOP-1053.  Fix VInt representation of negative values.  Also
    remove references in generated record code to methods outside of
    the record package and improve some record documentation.
    (Milind Bhandarkar via cutting)

 3. HADOOP-1067.  Compile fails if Checkstyle jar is present in lib
    directory. Also remove dependency on a particular Checkstyle
    version number. (tomwhite)

 4. HADOOP-1060.  Fix an IndexOutOfBoundsException in the JobTracker
    that could cause jobs to hang.  (Arun C Murthy via cutting)

 5. HADOOP-1077.  Fix a race condition fetching map outputs that could
    hang reduces.  (Devaraj Das via cutting)

 6. HADOOP-1083.  Fix so that when a cluster restarts with a missing
    datanode, its blocks are replicated.  (Hairong Kuang via cutting)

 7. HADOOP-1082.  Fix a NullPointerException in ChecksumFileSystem.
    (Hairong Kuang via cutting)

 8. HADOOP-1088.  Fix record serialization of negative values.
    (Milind Bhandarkar via cutting)

 9. HADOOP-1080.  Fix bug in bin/hadoop on Windows when native
    libraries are present.  (ab via cutting)

10. HADOOP-1091.  Fix a NullPointerException in MetricsRecord.
    (David Bowen via tomwhite)

11. HADOOP-1092.  Fix a NullPointerException in HeartbeatMonitor
    thread. (Hairong Kuang via tomwhite)

12. HADOOP-1112.  Fix a race condition in Hadoop metrics.
    (David Bowen via tomwhite)

13. HADOOP-1108.  Checksummed file system should retry reading if a
    different replica is found when handling ChecksumException.
    (Hairong Kuang via tomwhite)

14. HADOOP-1070.  Fix a problem with number of racks and datanodes
    temporarily doubling.  (Konstantin Shvachko via tomwhite)

15. HADOOP-1099.  Fix NullPointerException in JobInProgress.
    (Gautam Kowshik via tomwhite)

16. HADOOP-1115.  Fix bug where FsShell copyToLocal doesn't
    copy directories.  (Hairong Kuang via tomwhite)

17. HADOOP-1109.  Fix NullPointerException in StreamInputFormat.
    (Koji Noguchi via tomwhite)

18. HADOOP-1117.  Fix DFS scalability: when the namenode is
    restarted it consumes 80% CPU. (Dhruba Borthakur via
    tomwhite)

19. HADOOP-1089.  Make the C++ version of write and read v-int
    agree with the Java versions.  (Milind Bhandarkar via
    tomwhite)

20. HADOOP-1096.  Rename InputArchive and OutputArchive and
    make them public. (Milind Bhandarkar via tomwhite)

21. HADOOP-1128.  Fix missing progress information in map tasks.
    (Espen Amble Kolstad, Andrzej Bialecki, and Owen O'Malley
    via tomwhite)

22. HADOOP-1129.  Fix DFSClient to not hide IOExceptions in
    flush method.  (Hairong Kuang via tomwhite)

23. HADOOP-1126.  Optimize CPU usage for under replicated blocks
    when cluster restarts.  (Hairong Kuang via tomwhite)


Release 0.12.0 - 2007-03-02

 1. HADOOP-975.  Separate stdout and stderr from tasks.
    (Arun C Murthy via cutting)

 2. HADOOP-982.  Add some setters and a toString() method to
    BytesWritable.  (omalley via cutting)

 3. HADOOP-858.  Move contrib/smallJobsBenchmark to src/test, removing
    obsolete bits. (Nigel Daley via cutting)

 4. HADOOP-992.  Fix MiniMR unit tests to use MiniDFS when specified,
    rather than the local FS.  (omalley via cutting)

 5. HADOOP-954.  Change use of metrics to use callback mechanism.
    Also rename utility class Metrics to MetricsUtil.
    (David Bowen & Nigel Daley via cutting)

 6. HADOOP-893.  Improve HDFS client's handling of dead datanodes.
    The set is no longer reset with each block, but rather is now
    maintained for the life of an open file.  (Raghu Angadi via cutting)

 7. HADOOP-882.  Upgrade to jets3t version 0.5, used by the S3
    FileSystem.  This version supports retries.  (Michael Stack via cutting)

 8. HADOOP-977.  Send task's stdout and stderr to JobClient's stdout
    and stderr respectively, with each line tagged by the task's name.
    (Arun C Murthy via cutting)

 9. HADOOP-761.  Change unit tests to not use /tmp.  (Nigel Daley via cutting)

10. HADOOP-1007. Make names of metrics used in Hadoop unique.
    (Nigel Daley via cutting)

11. HADOOP-491.  Change mapred.task.timeout to be per-job, and make a
    value of zero mean no timeout.  Also change contrib/streaming to
    disable task timeouts.  (Arun C Murthy via cutting)

12. HADOOP-1010.  Add Reporter.NULL, a Reporter implementation that
    does nothing.  (Runping Qi via cutting)

13. HADOOP-923.  In HDFS NameNode, move replication computation to a
    separate thread, to improve heartbeat processing time.
    (Dhruba Borthakur via cutting) 

14. HADOOP-476.  Rewrite contrib/streaming command-line processing,
    improving parameter validation.  (Sanjay Dahiya via cutting)

15. HADOOP-973.  Improve error messages in Namenode.  This should help
    to track down a problem that was appearing as a
    NullPointerException.  (Dhruba Borthakur via cutting) 

16. HADOOP-649.  Fix so that jobs with no tasks are not lost.
    (Thomas Friol via cutting)

17. HADOOP-803.  Reduce memory use by HDFS namenode, phase I.
    (Raghu Angadi via cutting)

18. HADOOP-1021.  Fix MRCaching-based unit tests on Windows.
    (Nigel Daley via cutting)

19. HADOOP-889.  Remove duplicate code from HDFS unit tests.
    (Milind Bhandarkar via cutting)

20. HADOOP-943.  Improve HDFS's fsck command to display the filename
    for under-replicated blocks.  (Dhruba Borthakur via cutting) 

21. HADOOP-333.  Add validator for sort benchmark output.
    (Arun C Murthy via cutting)

22. HADOOP-947.  Improve performance of datanode decomissioning.
    (Dhruba Borthakur via cutting)

23. HADOOP-442.  Permit one to specify hosts allowed to connect to
    namenode and jobtracker with include and exclude files.  (Wendy
    Chien via cutting)

24. HADOOP-1017.  Cache constructors, for improved performance.
    (Ron Bodkin via cutting)

25. HADOOP-867.  Move split creation out of JobTracker to client.
    Splits are now saved in a separate file, read by task processes
    directly, so that user code is no longer required in the
    JobTracker.  (omalley via cutting)

26. HADOOP-1006.  Remove obsolete '-local' option from test code.
    (Gautam Kowshik via cutting)

27. HADOOP-952. Create a public (shared) Hadoop EC2 AMI.
    The EC2 scripts now support launch of public AMIs.
    (tomwhite)
    
28. HADOOP-1025. Remove some obsolete code in ipc.Server.  (cutting)

29. HADOOP-997. Implement S3 retry mechanism for failed block
    transfers. This includes a generic retry mechanism for use
    elsewhere in Hadoop. (tomwhite)

30. HADOOP-990.  Improve HDFS support for full datanode volumes.
    (Raghu Angadi via cutting)

31. HADOOP-564.  Replace uses of "dfs://" URIs with the more standard
    "hdfs://".  (Wendy Chien via cutting)

32. HADOOP-1030.  In unit tests, unify setting of ipc.client.timeout.
    Also increase the value used from one to two seconds, in hopes of
    making tests complete more reliably.  (cutting)

33. HADOOP-654.  Stop assigning tasks to a tasktracker if it has
    failed more than a specified number in the job.
    (Arun C Murthy via cutting)

34. HADOOP-985.  Change HDFS to identify nodes by IP address rather
    than by DNS hostname.  (Raghu Angadi via cutting)

35. HADOOP-248.  Optimize location of map outputs to not use random
    probes.  (Devaraj Das via cutting)

36. HADOOP-1029.  Fix streaming's input format to correctly seek to
    the start of splits.  (Arun C Murthy via cutting)

37. HADOOP-492.  Add per-job and per-task counters.  These are
    incremented via the Reporter interface and available through the
    web ui and the JobClient API.  The mapreduce framework maintains a
    few basic counters, and applications may add their own.  Counters
    are also passed to the metrics system.
    (David Bowen via cutting)

38. HADOOP-1034.  Fix datanode to better log exceptions.
    (Philippe Gassmann via cutting)

39. HADOOP-878.  In contrib/streaming, fix reducer=NONE to work with
    multiple maps.  (Arun C Murthy via cutting)

40. HADOOP-1039.  In HDFS's TestCheckpoint, avoid restarting
    MiniDFSCluster so often, speeding this test.  (Dhruba Borthakur via cutting)

41. HADOOP-1040.  Update RandomWriter example to use counters and
    user-defined input and output formats.  (omalley via cutting)

42. HADOOP-1027.  Fix problems with in-memory merging during shuffle
    and re-enable this optimization.  (Devaraj Das via cutting)

43. HADOOP-1036.  Fix exception handling in TaskTracker to keep tasks
    from being lost.  (Arun C Murthy via cutting)

44. HADOOP-1042.  Improve the handling of failed map output fetches.
    (Devaraj Das via cutting)

45. HADOOP-928.  Make checksums optional per FileSystem.
    (Hairong Kuang via cutting)

46. HADOOP-1044.  Fix HDFS's TestDecommission to not spuriously fail.
    (Wendy Chien via cutting)

47. HADOOP-972.  Optimize HDFS's rack-aware block placement algorithm.
    (Hairong Kuang via cutting)

48. HADOOP-1043.  Optimize shuffle, increasing parallelism.
    (Devaraj Das via cutting)

49. HADOOP-940.  Improve HDFS's replication scheduling.
    (Dhruba Borthakur via cutting) 

50. HADOOP-1020.  Fix a bug in Path resolution, and a with unit tests
    on Windows.  (cutting)

51. HADOOP-941.  Enhance record facility.
    (Milind Bhandarkar via cutting)

52. HADOOP-1000.  Fix so that log messages in task subprocesses are
    not written to a task's standard error.  (Arun C Murthy via cutting)

53. HADOOP-1037.  Fix bin/slaves.sh, which currently only works with
    /bin/bash, to specify /bin/bash rather than /bin/sh.  (cutting)

54. HADOOP-1046. Clean up tmp from partially received stale block files. (ab)

55. HADOOP-1041.  Optimize mapred counter implementation.  Also group
    counters by their declaring Enum.  (David Bowen via cutting)

56. HADOOP-1032.  Permit one to specify jars that will be cached
    across multiple jobs.  (Gautam Kowshik via cutting)

57. HADOOP-1051.  Add optional checkstyle task to build.xml.  To use
    this developers must download the (LGPL'd) checkstyle jar
    themselves.  (tomwhite via cutting)

58. HADOOP-1049.  Fix a race condition in IPC client.
    (Devaraj Das via cutting)

60. HADOOP-1056.  Check HDFS include/exclude node lists with both IP
    address and hostname.  (Wendy Chien via cutting)

61. HADOOP-994.  In HDFS, limit the number of blocks invalidated at
    once.  Large lists were causing datenodes to timeout.
    (Dhruba Borthakur via cutting) 

62. HADOOP-432.  Add a trash feature, disabled by default.  When
    enabled, the FSShell 'rm' command will move things to a trash
    directory in the filesystem.  In HDFS, a thread periodically
    checkpoints the trash and removes old checkpoints.  (cutting)


Release 0.11.2 - 2007-02-16

 1. HADOOP-1009.  Fix an infinite loop in the HDFS namenode.
    (Dhruba Borthakur via cutting) 

 2. HADOOP-1014.  Disable in-memory merging during shuffle, as this is
    causing data corruption.  (Devaraj Das via cutting)


Release 0.11.1 - 2007-02-09

 1. HADOOP-976.  Make SequenceFile.Metadata public.  (Runping Qi via cutting)

 2. HADOOP-917.  Fix a NullPointerException in SequenceFile's merger
    with large map outputs.  (omalley via cutting)

 3. HADOOP-984.  Fix a bug in shuffle error handling introduced by
    HADOOP-331.  If a map output is unavailable, the job tracker is
    once more informed.  (Arun C Murthy via cutting)

 4. HADOOP-987.  Fix a problem in HDFS where blocks were not removed
    from neededReplications after a replication target was selected.
    (Hairong Kuang via cutting)

Release 0.11.0 - 2007-02-02

 1. HADOOP-781.  Remove methods deprecated in 0.10 that are no longer
    widely used.  (cutting)

 2. HADOOP-842.  Change HDFS protocol so that the open() method is
    passed the client hostname, to permit the namenode to order block
    locations on the basis of network topology.
    (Hairong Kuang via cutting)

 3. HADOOP-852.  Add an ant task to compile record definitions, and
    use it to compile record unit tests.  (Milind Bhandarkar via cutting)

 4. HADOOP-757.  Fix "Bad File Descriptor" exception in HDFS client
    when an output file is closed twice.  (Raghu Angadi via cutting)

 5. [ intentionally blank ]

 6. HADOOP-890.  Replace dashes in metric names with underscores,
    for better compatibility with some monitoring systems.
    (Nigel Daley via cutting)

 7. HADOOP-801.  Add to jobtracker a log of task completion events.
    (Sanjay Dahiya via cutting)

 8. HADOOP-855.  In HDFS, try to repair files with checksum errors.
    An exception is still thrown, but corrupt blocks are now removed
    when they have replicas.  (Wendy Chien via cutting)

 9. HADOOP-886.  Reduce number of timer threads created by metrics API
    by pooling contexts.  (Nigel Daley via cutting)

10. HADOOP-897.  Add a "javac.args" property to build.xml that permits
    one to pass arbitrary options to javac. (Milind Bhandarkar via cutting)

11. HADOOP-899.  Update libhdfs for changes in HADOOP-871.
    (Sameer Paranjpye via cutting)

12. HADOOP-905.  Remove some dead code from JobClient.  (cutting)

13. HADOOP-902.  Fix a NullPointerException in HDFS client when
    closing output streams.  (Raghu Angadi via cutting)

14. HADOOP-735.  Switch generated record code to use BytesWritable to
    represent fields of type 'buffer'. (Milind Bhandarkar via cutting)

15. HADOOP-830.  Improve mapreduce merge performance by buffering and
    merging multiple map outputs as they arrive at reduce nodes before
    they're written to disk.  (Devaraj Das via cutting)

16. HADOOP-908.  Add a new contrib package, Abacus, that simplifies
    counting and aggregation, built on MapReduce.  (Runping Qi via cutting)

17. HADOOP-901.  Add support for recursive renaming to the S3 filesystem.
    (Tom White via cutting)

18. HADOOP-912.  Fix a bug in TaskTracker.isIdle() that was
    sporadically causing unit test failures.  (Arun C Murthy via cutting)

19. HADOOP-909.  Fix the 'du' command to correctly compute the size of
    FileSystem directory trees.  (Hairong Kuang via cutting)

20. HADOOP-731.  When a checksum error is encountered on a file stored
    in HDFS, try another replica of the data, if any.
    (Wendy Chien via cutting)

21. HADOOP-732.  Add support to SequenceFile for arbitrary metadata,
    as a set of attribute value pairs.  (Runping Qi via cutting)

22. HADOOP-929.  Fix PhasedFileSystem to pass configuration to
    underlying FileSystem.  (Sanjay Dahiya via cutting)

23. HADOOP-935.  Fix contrib/abacus to not delete pre-existing output
    files, but rather to fail in this case.  (Runping Qi via cutting)

24. HADOOP-936.  More metric renamings, as in HADOOP-890.
    (Nigel Daley via cutting)

25. HADOOP-856.  Fix HDFS's fsck command to not report that
    non-existent filesystems are healthy.  (Milind Bhandarkar via cutting)

26. HADOOP-602.  Remove the dependency on Lucene's PriorityQueue
    utility, by copying it into Hadoop.  This facilitates using Hadoop
    with different versions of Lucene without worrying about CLASSPATH
    order.  (Milind Bhandarkar via cutting)

27. [ intentionally blank ]

28. HADOOP-227.  Add support for backup namenodes, which periodically
    get snapshots of the namenode state.  (Dhruba Borthakur via cutting) 

29. HADOOP-884.  Add scripts in contrib/ec2 to facilitate running
    Hadoop on an Amazon's EC2 cluster.  (Tom White via cutting)

30. HADOOP-937.  Change the namenode to request re-registration of
    datanodes in more circumstances.  (Hairong Kuang via cutting)

31. HADOOP-922.  Optimize small forward seeks in HDFS.  If data is has
    likely already in flight, skip ahead rather than re-opening the
    block.  (Dhruba Borthakur via cutting)

32. HADOOP-961.  Add a 'job -events' sub-command that prints job
    events, including task completions and failures.  (omalley via cutting)

33. HADOOP-959.  Fix namenode snapshot code added in HADOOP-227 to
    work on Windows.  (Dhruba Borthakur via cutting)

34. HADOOP-934.  Fix TaskTracker to catch metrics exceptions that were
    causing heartbeats to fail.  (Arun Murthy via cutting)

35. HADOOP-881.  Fix JobTracker web interface to display the correct
    number of task failures.  (Sanjay Dahiya via cutting)

36. HADOOP-788.  Change contrib/streaming to subclass TextInputFormat,
    permitting it to take advantage of native compression facilities.
    (Sanjay Dahiya via cutting)

37. HADOOP-962.  In contrib/ec2: make scripts executable in tar file;
    add a README; make the environment file use a template.
    (Tom White via cutting)

38. HADOOP-549.  Fix a NullPointerException in TaskReport's
    serialization.  (omalley via cutting)

39. HADOOP-963.  Fix remote exceptions to have the stack trace of the
    caller thread, not the IPC listener thread.  (omalley via cutting)

40. HADOOP-967.  Change RPC clients to start sending a version header.
    (omalley via cutting)

41. HADOOP-964.  Fix a bug introduced by HADOOP-830 where jobs failed
    whose comparators and/or i/o types were in the job's jar.
    (Dennis Kubes via cutting)

42. HADOOP-969.  Fix a deadlock in JobTracker.  (omalley via cutting)

43. HADOOP-862.  Add support for the S3 FileSystem to the CopyFiles
    tool.  (Michael Stack via cutting)

44. HADOOP-965.  Fix IsolationRunner so that job's jar can be found.
    (Dennis Kubes via cutting)

45. HADOOP-309.  Fix two NullPointerExceptions in StatusHttpServer.
    (navychen via cutting)

46. HADOOP-692.  Add rack awareness to HDFS's placement of blocks.
    (Hairong Kuang via cutting)


Release 0.10.1 - 2007-01-10

 1. HADOOP-857.  Fix S3 FileSystem implementation to permit its use
    for MapReduce input and output.  (Tom White via cutting)

 2. HADOOP-863.  Reduce logging verbosity introduced by HADOOP-813.
    (Devaraj Das via cutting)

 3. HADOOP-815.  Fix memory leaks in JobTracker. (Arun C Murthy via cutting)

 4. HADOOP-600.  Fix a race condition in JobTracker.
    (Arun C Murthy via cutting)

 5. HADOOP-864.  Fix 'bin/hadoop -jar' to operate correctly when
    hadoop.tmp.dir does not yet exist.  (omalley via cutting)

 6. HADOOP-866.  Fix 'dfs -get' command to remove existing crc files,
    if any.  (Milind Bhandarkar via cutting)

 7. HADOOP-871.  Fix a bug in bin/hadoop setting JAVA_LIBRARY_PATH.
    (Arun C Murthy via cutting)

 8. HADOOP-868.  Decrease the number of open files during map,
    respecting io.sort.fa ctor.  (Devaraj Das via cutting)

 9. HADOOP-865.  Fix S3 FileSystem so that partially created files can
    be deleted.  (Tom White via cutting)

10. HADOOP-873.	 Pass java.library.path correctly to child processes.
    (omalley via cutting)

11. HADOOP-851.  Add support for the LZO codec.  This is much faster
    than the default, zlib-based compression, but it is only available
    when the native library is built.  (Arun C Murthy via cutting)

12. HADOOP-880.  Fix S3 FileSystem to remove directories.
    (Tom White via cutting)

13. HADOOP-879.  Fix InputFormatBase to handle output generated by
    MapFileOutputFormat.  (cutting)

14. HADOOP-659.  In HDFS, prioritize replication of blocks based on
    current replication level.  Blocks which are severely
    under-replicated should be further replicated before blocks which
    are less under-replicated.  (Hairong Kuang via cutting)

15. HADOOP-726.  Deprecate FileSystem locking methods.  They are not
    currently usable.  Locking should eventually provided as an
    independent service.  (Raghu Angadi via cutting)

16. HADOOP-758.  Fix exception handling during reduce so that root
    exceptions are not masked by exceptions in cleanups.
    (Raghu Angadi via cutting)


Release 0.10.0 - 2007-01-05

 1. HADOOP-763. Change DFS namenode benchmark to not use MapReduce.
    (Nigel Daley via cutting)

 2. HADOOP-777. Use fully-qualified hostnames for tasktrackers and
    datanodes.  (Mahadev Konar via cutting)

 3. HADOOP-621. Change 'dfs -cat' to exit sooner when output has been
    closed.  (Dhruba Borthakur via cutting) 

 4. HADOOP-752. Rationalize some synchronization in DFS namenode.
    (Dhruba Borthakur via cutting) 

 5. HADOOP-629. Fix RPC services to better check the protocol name and
    version.  (omalley via cutting)

 6. HADOOP-774. Limit the number of invalid blocks returned with
    heartbeats by the namenode to datanodes.  Transmitting and
    processing very large invalid block lists can tie up both the
    namenode and datanode for too long.  (Dhruba Borthakur via cutting) 

 7. HADOOP-738. Change 'dfs -get' command to not create CRC files by
    default, adding a -crc option to force their creation.
    (Milind Bhandarkar via cutting)

 8. HADOOP-676. Improved exceptions and error messages for common job
    input specification errors.  (Sanjay Dahiya via cutting)

 9. [Included in 0.9.2 release]

10. HADOOP-756. Add new dfsadmin option to wait for filesystem to be
    operational.  (Dhruba Borthakur via cutting)

11. HADOOP-770. Fix jobtracker web interface to display, on restart,
    jobs that were running when it was last stopped.
    (Sanjay Dahiya via cutting)

12. HADOOP-331. Write all map outputs to a single file with an index,
    rather than to a separate file per reduce task.  This should both
    speed the shuffle and make things more scalable.
    (Devaraj Das via cutting)

13. HADOOP-818. Fix contrib unit tests to not depend on core unit
    tests.  (omalley via cutting)

14. HADOOP-786. Log common exception at debug level.
    (Sanjay Dahiya via cutting)

15. HADOOP-796. Provide more convenient access to failed task
    information in the web interface.  (Sanjay Dahiya via cutting)

16. HADOOP-764. Reduce memory allocations in namenode some.
    (Dhruba Borthakur via cutting) 

17. HADOOP-802. Update description of mapred.speculative.execution to
    mention reduces.  (Nigel Daley via cutting)

18. HADOOP-806. Include link to datanodes on front page of namenode
    web interface.  (Raghu Angadi via cutting)

19. HADOOP-618.  Make JobSubmissionProtocol public.
    (Arun C Murthy via cutting)

20. HADOOP-782.  Fully remove killed tasks.  (Arun C Murthy via cutting)

21. HADOOP-792.  Fix 'dfs -mv' to return correct status.
    (Dhruba Borthakur via cutting) 

22. HADOOP-673.  Give each task its own working directory again.
    (Mahadev Konar via cutting)

23. HADOOP-571.  Extend the syntax of Path to be a URI; to be
    optionally qualified with a scheme and authority.  The scheme
    determines the FileSystem implementation, while the authority
    determines the FileSystem instance.  New FileSystem
    implementations may be provided by defining an fs.<scheme>.impl
    property, naming the FileSystem implementation class.  This
    permits easy integration of new FileSystem implementations.
    (cutting)

24. HADOOP-720.  Add an HDFS white paper to website.
    (Dhruba Borthakur via cutting) 

25. HADOOP-794.  Fix a divide-by-zero exception when a job specifies
    zero map tasks.  (omalley via cutting)

26. HADOOP-454.  Add a 'dfs -dus' command that provides summary disk
    usage.  (Hairong Kuang via cutting)

27. HADOOP-574.  Add an Amazon S3 implementation of FileSystem.  To
    use this, one need only specify paths of the form
    s3://id:secret@bucket/.  Alternately, the AWS access key id and
    secret can be specified in your config, with the properties
    fs.s3.awsAccessKeyId and fs.s3.awsSecretAccessKey.
    (Tom White via cutting)

28. HADOOP-824.  Rename DFSShell to be FsShell, since it applies
    generically to all FileSystem implementations.  (cutting)

29. HADOOP-813.  Fix map output sorting to report progress, so that
    sorts which take longer than the task timeout do not fail.
    (Devaraj Das via cutting)

30. HADOOP-825.  Fix HDFS daemons when configured with new URI syntax.
    (omalley via cutting)

31. HADOOP-596.  Fix a bug in phase reporting during reduce.
    (Sanjay Dahiya via cutting)

32. HADOOP-811.  Add a utility, MultithreadedMapRunner.
    (Alejandro Abdelnur via cutting)

33. HADOOP-829.  Within HDFS, clearly separate three different
    representations for datanodes: one for RPCs, one for
    namenode-internal use, and one for namespace persistence.
    (Dhruba Borthakur via cutting) 

34. HADOOP-823.  Fix problem starting datanode when not all configured
    data directories exist.  (Bryan Pendleton via cutting)

35. HADOOP-451.  Add a Split interface.  CAUTION: This incompatibly
    changes the InputFormat and RecordReader interfaces.  Not only is
    FileSplit replaced with Split, but a FileSystem parameter is no
    longer passed in several methods, input validation has changed,
    etc.  (omalley via cutting)

36. HADOOP-814.  Optimize locking in namenode. (Dhruba Borthakur via cutting) 

37. HADOOP-738.  Change 'fs -put' and 'fs -get' commands to accept
    standard input and output, respectively.  Standard i/o is
    specified by a file named '-'.  (Wendy Chien via cutting)

38. HADOOP-835.  Fix a NullPointerException reading record-compressed
    SequenceFiles.  (Hairong Kuang via cutting)

39. HADOOP-836.  Fix a MapReduce bug on Windows, where the wrong
    FileSystem was used.  Also add a static FileSystem.getLocal()
    method and better Path checking in HDFS, to help avoid such issues
    in the future.  (omalley via cutting)

40. HADOOP-837.  Improve RunJar utility to unpack jar file
    hadoop.tmp.dir, rather than the system temporary directory.
    (Hairong Kuang via cutting)

41. HADOOP-841.  Fix native library to build 32-bit version even when
    on a 64-bit host, if a 32-bit JVM is used.  (Arun C Murthy via cutting)

42. HADOOP-838.  Fix tasktracker to pass java.library.path to
    sub-processes, so that libhadoop.a is found.
    (Arun C Murthy via cutting)

43. HADOOP-844.  Send metrics messages on a fixed-delay schedule
    instead of a fixed-rate schedule.  (David Bowen via cutting)

44. HADOOP-849.  Fix OutOfMemory exceptions in TaskTracker due to a
    file handle leak in SequenceFile.  (Devaraj Das via cutting)

45. HADOOP-745.  Fix a synchronization bug in the HDFS namenode.
    (Dhruba Borthakur via cutting)

46. HADOOP-850.  Add Writable implementations for variable-length
    integers.  (ab via cutting)

47. HADOOP-525.  Add raw comparators to record types.  This greatly
    improves record sort performance.  (Milind Bhandarkar via cutting)

48. HADOOP-628.  Fix a problem with 'fs -cat' command, where some
    characters were replaced with question marks.  (Wendy Chien via cutting)

49. HADOOP-804.  Reduce verbosity of MapReduce logging.
    (Sanjay Dahiya via cutting)

50. HADOOP-853.  Rename 'site' to 'docs', in preparation for inclusion
    in releases.  (cutting)

51. HADOOP-371.  Include contrib jars and site documentation in
    distributions.  Also add contrib and example documentation to
    distributed javadoc, in separate sections.  (Nigel Daley via cutting)

52. HADOOP-846.  Report progress during entire map, as sorting of
    intermediate outputs may happen at any time, potentially causing
    task timeouts.  (Devaraj Das via cutting)

53. HADOOP-840.  In task tracker, queue task cleanups and perform them
    in a separate thread.  (omalley & Mahadev Konar via cutting)

54. HADOOP-681.  Add to HDFS the ability to decommission nodes.  This
    causes their blocks to be re-replicated on other nodes, so that
    they may be removed from a cluster.  (Dhruba Borthakur via cutting)

55. HADOOP-470.  In HDFS web ui, list the datanodes containing each
    copy of a block.  (Hairong Kuang via cutting)

56. HADOOP-700.  Change bin/hadoop to only include core jar file on
    classpath, not example, test, etc.  Also rename core jar to
    hadoop-${version}-core.jar so that it can be more easily
    identified.  (Nigel Daley via cutting)

57. HADOOP-619.  Extend InputFormatBase to accept individual files and
    glob patterns as MapReduce inputs, not just directories.  Also
    change contrib/streaming to use this.  (Sanjay Dahia via cutting)


Release 0.9.2 - 2006-12-15

 1. HADOOP-639. Restructure InterTrackerProtocol to make task
    accounting more reliable.  (Arun C Murthy via cutting)

 2. HADOOP-827. Turn off speculative execution by default, since it's
    currently broken.  (omalley via cutting)

 3. HADOOP-791. Fix a deadlock in the task tracker.
    (Mahadev Konar via cutting)


Release 0.9.1 - 2006-12-06

 1. HADOOP-780. Use ReflectionUtils to instantiate key and value
    objects. (ab)

 2. HADOOP-779. Fix contrib/streaming to work correctly with gzipped
    input files.  (Hairong Kuang via cutting)


Release 0.9.0 - 2006-12-01

 1. HADOOP-655.  Remove most deprecated code.  A few deprecated things
    remain, notably UTF8 and some methods that are still required.
    Also cleaned up constructors for SequenceFile, MapFile, SetFile,
    and ArrayFile a bit.  (cutting)

 2. HADOOP-565.  Upgrade to Jetty version 6. (Sanjay Dahiya via cutting)

 3. HADOOP-682.  Fix DFS format command to work correctly when
    configured with a non-existent directory. (Sanjay Dahiya via cutting)

 4. HADOOP-645.  Fix a bug in contrib/streaming when -reducer is NONE.
    (Dhruba Borthakur via cutting) 

 5. HADOOP-687.  Fix a classpath bug in bin/hadoop that blocked the
    servers from starting. (Sameer Paranjpye via omalley)

 6. HADOOP-683.  Remove a script dependency on bash, so it works with
    dash, the new default for /bin/sh on Ubuntu.  (James Todd via cutting)

 7. HADOOP-382.  Extend unit tests to run multiple datanodes.
    (Milind Bhandarkar via cutting)

 8. HADOOP-604.  Fix some synchronization issues and a
    NullPointerException in DFS datanode.  (Raghu Angadi via cutting)

 9. HADOOP-459.  Fix memory leaks and a host of other issues with
    libhdfs.  (Sameer Paranjpye via cutting)

10. HADOOP-694.  Fix a NullPointerException in jobtracker.
    (Mahadev Konar via cutting)

11. HADOOP-637.  Fix a memory leak in the IPC server.  Direct buffers
    are not collected like normal buffers, and provided little
    advantage.  (Raghu Angadi via cutting)

12. HADOOP-696.  Fix TestTextInputFormat unit test to not rely on the
    order of directory listings.  (Sameer Paranjpye via cutting)

13. HADOOP-611.  Add support for iterator-based merging to
    SequenceFile.  (Devaraj Das via cutting)

14. HADOOP-688.  Move DFS administrative commands to a separate
    command named 'dfsadmin'.  (Dhruba Borthakur via cutting) 

15. HADOOP-708.  Fix test-libhdfs to return the correct status, so
    that failures will break the build.  (Nigel Daley via cutting)

16. HADOOP-646.  Fix namenode to handle edits files larger than 2GB.
    (Milind Bhandarkar via cutting)

17. HADOOP-705.  Fix a bug in the JobTracker when failed jobs were
    not completely cleaned up.  (Mahadev Konar via cutting)

18. HADOOP-613.  Perform final merge while reducing.  This removes one
    sort pass over the data and should consequently significantly
    decrease overall processing time.  (Devaraj Das via cutting)

19. HADOOP-661.  Make each job's configuration visible through the web
    ui.  (Arun C Murthy via cutting)

20. HADOOP-489.  In MapReduce, separate user logs from system logs.
    Each task's log output is now available through the web ui.  (Arun
    C Murthy via cutting)

21. HADOOP-712.  Fix record io's xml serialization to correctly handle
    control-characters.  (Milind Bhandarkar via cutting)

22. HADOOP-668.  Improvements to the web-based DFS browser.
    (Hairong Kuang via cutting)

23. HADOOP-715.  Fix build.xml so that test logs are written in build
    directory, rather than in CWD.  (Arun C Murthy via cutting)

24. HADOOP-538.  Add support for building an optional native library,
    libhadoop.so, that improves the performance of zlib-based
    compression.  To build this, specify -Dcompile.native to Ant.
    (Arun C Murthy via cutting)

25. HADOOP-610.  Fix an problem when the DFS block size is configured
    to be smaller than the buffer size, typically only when debugging.
    (Milind Bhandarkar via cutting)

26. HADOOP-695.  Fix a NullPointerException in contrib/streaming.
    (Hairong Kuang via cutting)

27. HADOOP-652.  In DFS, when a file is deleted, the block count is
    now decremented.  (Vladimir Krokhmalyov via cutting)

28. HADOOP-725.  In DFS, optimize block placement algorithm,
    previously a performance bottleneck.  (Milind Bhandarkar via cutting)

29. HADOOP-723.  In MapReduce, fix a race condition during the
    shuffle, which resulted in FileNotFoundExceptions.  (omalley via cutting)

30. HADOOP-447.  In DFS, fix getBlockSize(Path) to work with relative
    paths.  (Raghu Angadi via cutting)

31. HADOOP-733.  Make exit codes in DFShell consistent and add a unit
    test.  (Dhruba Borthakur via cutting)

32. HADOOP-709.  Fix contrib/streaming to work with commands that
    contain control characters.  (Dhruba Borthakur via cutting)

33. HADOOP-677.  In IPC, permit a version header to be transmitted
    when connections are established.  This will permit us to change
    the format of IPC requests back-compatibly in subsequent releases.
    (omalley via cutting)

34. HADOOP-699.  Fix DFS web interface so that filesystem browsing
    works correctly, using the right port number.  Also add support
    for sorting datanode list by various columns.
    (Raghu Angadi via cutting)

35. HADOOP-76.  Implement speculative reduce.  Now when a job is
    configured for speculative execution, both maps and reduces will
    execute speculatively.  Reduce outputs are written to temporary
    location and moved to the final location when reduce is complete.
    (Sanjay Dahiya via cutting)

36. HADOOP-736.  Roll back to Jetty 5.1.4, due to performance problems
    with Jetty 6.0.1.

37. HADOOP-739.  Fix TestIPC to use different port number, making it
    more reliable.  (Nigel Daley via cutting)

38. HADOOP-749.  Fix a NullPointerException in jobfailures.jsp.
    (omalley via cutting)

39. HADOOP-747.  Fix record serialization to work correctly when
    records are embedded in Maps.  (Milind Bhandarkar via cutting)

40. HADOOP-698.  Fix HDFS client not to retry the same datanode on
    read failures.  (Milind Bhandarkar via cutting)

41. HADOOP-689. Add GenericWritable, to facilitate polymorphism in
    MapReduce, SequenceFile, etc. (Feng Jiang via cutting)

42. HADOOP-430.  Stop datanode's HTTP server when registration with
    namenode fails.  (Wendy Chien via cutting)

43. HADOOP-750.  Fix a potential race condition during mapreduce
    shuffle.  (omalley via cutting)

44. HADOOP-728.  Fix contrib/streaming-related issues, including
    '-reducer NONE'.  (Sanjay Dahiya via cutting)


Release 0.8.0 - 2006-11-03

 1. HADOOP-477.  Extend contrib/streaming to scan the PATH environment
    variables when resolving executable program names.
    (Dhruba Borthakur via cutting) 

 2. HADOOP-583.  In DFSClient, reduce the log level of re-connect
    attempts from 'info' to 'debug', so they are not normally shown.
    (Konstantin Shvachko via cutting)

 3. HADOOP-498.  Re-implement DFS integrity checker to run server-side,
    for much improved performance.  (Milind Bhandarkar via cutting)

 4. HADOOP-586.  Use the jar name for otherwise un-named jobs.
    (Sanjay Dahiya via cutting)

 5. HADOOP-514.  Make DFS heartbeat interval configurable.
    (Milind Bhandarkar via cutting)

 6. HADOOP-588.  Fix logging and accounting of failed tasks.
    (Sanjay Dahiya via cutting)

 7. HADOOP-462.  Improve command line parsing in DFSShell, so that
    incorrect numbers of arguments result in informative errors rather
    than ArrayOutOfBoundsException.  (Dhruba Borthakur via cutting) 

 8. HADOOP-561.  Fix DFS so that one replica of each block is written
    locally, if possible.  This was the intent, but there as a bug.
    (Dhruba Borthakur via cutting) 

 9. HADOOP-610.  Fix TaskTracker to survive more exceptions, keeping
    tasks from becoming lost.  (omalley via cutting)

10. HADOOP-625.  Add a servlet to all http daemons that displays a
    stack dump, useful for debugging.  (omalley via cutting)

11. HADOOP-554.  Fix DFSShell to return -1 for errors.
    (Dhruba Borthakur via cutting) 

12. HADOOP-626.  Correct the documentation in the NNBench example
    code, and also remove a mistaken call there.
    (Nigel Daley via cutting)

13. HADOOP-634.  Add missing license to many files.
    (Nigel Daley via cutting)

14. HADOOP-627.  Fix some synchronization problems in MiniMRCluster
    that sometimes caused unit tests to fail.  (Nigel Daley via cutting)

15. HADOOP-563.  Improve the NameNode's lease policy so that leases
    are held for one hour without renewal (instead of one minute).
    However another attempt to create the same file will still succeed
    if the lease has not been renewed within a minute.  This prevents
    communication or scheduling problems from causing a write to fail
    for up to an hour, barring some other process trying to create the
    same file.  (Dhruba Borthakur via cutting)

16. HADOOP-635.  In DFSShell, permit specification of multiple files
    as the source for file copy and move commands.
    (Dhruba Borthakur via cutting)

17. HADOOP-641.  Change NameNode to request a fresh block report from
    a re-discovered DataNode, so that no-longer-needed replications
    are stopped promptly.  (Konstantin Shvachko via cutting)

18. HADOOP-642.  Change IPC client to specify an explicit connect
    timeout.  (Konstantin Shvachko via cutting)

19. HADOOP-638.  Fix an unsynchronized access to TaskTracker's
    internal state.  (Nigel Daley via cutting)

20. HADOOP-624.  Fix servlet path to stop a Jetty warning on startup.
    (omalley via cutting)

21. HADOOP-578.  Failed tasks are no longer placed at the end of the
    task queue.  This was originally done to work around other
    problems that have now been fixed.  Re-executing failed tasks
    sooner causes buggy jobs to fail faster.  (Sanjay Dahiya via cutting)

22. HADOOP-658.  Update source file headers per Apache policy.  (cutting)

23. HADOOP-636.  Add MapFile & ArrayFile constructors which accept a
    Progressable, and pass it down to SequenceFile.  This permits
    reduce tasks which use MapFile to still report progress while
    writing blocks to the filesystem.  (cutting)

24. HADOOP-576.  Enable contrib/streaming to use the file cache.  Also
    extend the cache to permit symbolic links to cached items, rather
    than local file copies.  (Mahadev Konar via cutting)

25. HADOOP-482.  Fix unit tests to work when a cluster is running on
    the same machine, removing port conflicts.  (Wendy Chien via cutting)

26. HADOOP-90.  Permit dfs.name.dir to list multiple directories,
    where namenode data is to be replicated. (Milind Bhandarkar via cutting)

27. HADOOP-651.  Fix DFSCk to correctly pass parameters to the servlet
    on the namenode.  (Milind Bhandarkar via cutting)

28. HADOOP-553.  Change main() routines of DataNode and NameNode to
    log exceptions rather than letting the JVM print them to standard
    error.  Also, change the hadoop-daemon.sh script to rotate
    standard i/o log files.  (Raghu Angadi via cutting)

29. HADOOP-399.  Fix javadoc warnings.  (Nigel Daley via cutting)

30. HADOOP-599.  Fix web ui and command line to correctly report DFS
    filesystem size statistics.  Also improve web layout.
    (Raghu Angadi via cutting)

31. HADOOP-660.  Permit specification of junit test output format.
    (Nigel Daley via cutting)

32. HADOOP-663.  Fix a few unit test issues.  (Mahadev Konar via cutting)

33. HADOOP-664.  Cause entire build to fail if libhdfs tests fail.
    (Nigel Daley via cutting)

34. HADOOP-633.  Keep jobtracker from dying when job initialization
    throws exceptions.  Also improve exception handling in a few other
    places and add more informative thread names.
    (omalley via cutting)

35. HADOOP-669.  Fix a problem introduced by HADOOP-90 that can cause
    DFS to lose files.  (Milind Bhandarkar via cutting)

36. HADOOP-373.  Consistently check the value returned by
    FileSystem.mkdirs().  (Wendy Chien via cutting)

37. HADOOP-670.  Code cleanups in some DFS internals: use generic
    types, replace Vector with ArrayList, etc.
    (Konstantin Shvachko via cutting)

38. HADOOP-647.  Permit map outputs to use a different compression
    type than the job output.  (omalley via cutting)

39. HADOOP-671.  Fix file cache to check for pre-existence before
    creating .  (Mahadev Konar via cutting)

40. HADOOP-665.  Extend many DFSShell commands to accept multiple
    arguments.  Now commands like "ls", "rm", etc. will operate on
    multiple files.  (Dhruba Borthakur via cutting)


Release 0.7.2 - 2006-10-18

 1. HADOOP-607.  Fix a bug where classes included in job jars were not
    found by tasks.  (Mahadev Konar via cutting)

 2. HADOOP-609.  Add a unit test that checks that classes in job jars
    can be found by tasks.  Also modify unit tests to specify multiple
    local directories.  (Mahadev Konar via cutting)


Release 0.7.1 - 2006-10-11

 1. HADOOP-593.  Fix a NullPointerException in the JobTracker.
    (omalley via cutting)

 2. HADOOP-592.  Fix a NullPointerException in the IPC Server.  Also
    consistently log when stale calls are discarded.  (omalley via cutting)

 3. HADOOP-594.  Increase the DFS safe-mode threshold from .95 to
    .999, so that nearly all blocks must be reported before filesystem
    modifications are permitted.  (Konstantin Shvachko via cutting)

 4. HADOOP-598.  Fix tasks to retry when reporting completion, so that
    a single RPC timeout won't fail a task.  (omalley via cutting)

 5. HADOOP-597.  Fix TaskTracker to not discard map outputs for errors
    in transmitting them to reduce nodes.  (omalley via cutting)


Release 0.7.0 - 2006-10-06

 1. HADOOP-243.  Fix rounding in the display of task and job progress
    so that things are not shown to be 100% complete until they are in
    fact finished.  (omalley via cutting) 

 2. HADOOP-438.  Limit the length of absolute paths in DFS, since the
    file format used to store pathnames has some limitations.
    (Wendy Chien via cutting)

 3. HADOOP-530.  Improve error messages in SequenceFile when keys or
    values are of the wrong type.  (Hairong Kuang via cutting)

 4. HADOOP-288.  Add a file caching system and use it in MapReduce to
    cache job jar files on slave nodes.  (Mahadev Konar via cutting)

 5. HADOOP-533.  Fix unit test to not modify conf directory.
   (Hairong Kuang via cutting)

 6. HADOOP-527.  Permit specification of the local address that various
    Hadoop daemons should bind to.  (Philippe Gassmann via cutting)

 7. HADOOP-542.  Updates to contrib/streaming: reformatted source code,
    on-the-fly merge sort, a fix for HADOOP-540, etc.
    (Michel Tourn via cutting)

 8. HADOOP-545.  Remove an unused config file parameter.
    (Philippe Gassmann via cutting)

 9. HADOOP-548.  Add an Ant property "test.output" to build.xml that
    causes test output to be logged to the console.  (omalley via cutting)

10. HADOOP-261.  Record an error message when map output is lost.
    (omalley via cutting)

11. HADOOP-293.  Report the full list of task error messages in the
    web ui, not just the most recent.  (omalley via cutting)

12. HADOOP-551.  Restore JobClient's console printouts to only include
    a maximum of one update per one percent of progress.
    (omalley via cutting)

13. HADOOP-306.  Add a "safe" mode to DFS.  The name node enters this
    when less than a specified percentage of file data is complete.
    Currently safe mode is only used on startup, but eventually it
    will also be entered when datanodes disconnect and file data
    becomes incomplete.  While in safe mode no filesystem
    modifications are permitted and block replication is inhibited.
    (Konstantin Shvachko via cutting)

14. HADOOP-431.  Change 'dfs -rm' to not operate recursively and add a
    new command, 'dfs -rmr' which operates recursively.
    (Sameer Paranjpye via cutting)

15. HADOOP-263.  Include timestamps for job transitions.  The web
    interface now displays the start and end times of tasks and the
    start times of sorting and reducing for reduce tasks.  Also,
    extend ObjectWritable to handle enums, so that they can be passed
    as RPC parameters.  (Sanjay Dahiya via cutting)

16. HADOOP-556.  Contrib/streaming: send keep-alive reports to task
    tracker every 10 seconds rather than every 100 records, to avoid
    task timeouts.  (Michel Tourn via cutting)

17. HADOOP-547.  Fix reduce tasks to ping tasktracker while copying
    data, rather than only between copies, avoiding task timeouts.
    (Sanjay Dahiya via cutting)

18. HADOOP-537.  Fix src/c++/libhdfs build process to create files in
    build/, no longer modifying the source tree.
    (Arun C Murthy via cutting)

19. HADOOP-487.  Throw a more informative exception for unknown RPC
    hosts.  (Sameer Paranjpye via cutting)

20. HADOOP-559.  Add file name globbing (pattern matching) support to
    the FileSystem API, and use it in DFSShell ('bin/hadoop dfs')
    commands.  (Hairong Kuang via cutting)

21. HADOOP-508.  Fix a bug in FSDataInputStream.  Incorrect data was
    returned after seeking to a random location.
    (Milind Bhandarkar via cutting)

22. HADOOP-560.  Add a "killed" task state.  This can be used to
    distinguish kills from other failures.  Task state has also been
    converted to use an enum type instead of an int, uncovering a bug
    elsewhere.  The web interface is also updated to display killed
    tasks.  (omalley via cutting)

23. HADOOP-423.  Normalize Paths containing directories named "." and
    "..", using the standard, unix interpretation.  Also add checks in
    DFS, prohibiting the use of "." or ".." as directory or file
    names.  (Wendy Chien via cutting)

24. HADOOP-513.  Replace map output handling with a servlet, rather
    than a JSP page.  This fixes an issue where
    IllegalStateException's were logged, sets content-length
    correctly, and better handles some errors.  (omalley via cutting)

25. HADOOP-552.  Improved error checking when copying map output files
    to reduce nodes.  (omalley via cutting)

26. HADOOP-566.  Fix scripts to work correctly when accessed through
    relative symbolic links.  (Lee Faris via cutting)

27. HADOOP-519.  Add positioned read methods to FSInputStream.  These
    permit one to read from a stream without moving its position, and
    can hence be performed by multiple threads at once on a single
    stream. Implement an optimized version for DFS and local FS.
    (Milind Bhandarkar via cutting)

28. HADOOP-522. Permit block compression with MapFile and SetFile.
    Since these formats are always sorted, block compression can
    provide a big advantage.  (cutting)

29. HADOOP-567. Record version and revision information in builds.  A
    package manifest is added to the generated jar file containing
    version information, and a VersionInfo utility is added that
    includes further information, including the build date and user,
    and the subversion revision and repository.  A 'bin/hadoop
    version' comand is added to show this information, and it is also
    added to various web interfaces.  (omalley via cutting)

30. HADOOP-568.  Fix so that errors while initializing tasks on a
    tasktracker correctly report the task as failed to the jobtracker,
    so that it will be rescheduled.  (omalley via cutting)

31. HADOOP-550.  Disable automatic UTF-8 validation in Text.  This
    permits, e.g., TextInputFormat to again operate on non-UTF-8 data.
    (Hairong and Mahadev via cutting)

32. HADOOP-343.  Fix mapred copying so that a failed tasktracker
    doesn't cause other copies to slow.  (Sameer Paranjpye via cutting)

33. HADOOP-239.  Add a persistent job history mechanism, so that basic
    job statistics are not lost after 24 hours and/or when the
    jobtracker is restarted.  (Sanjay Dahiya via cutting)

34. HADOOP-506.  Ignore heartbeats from stale task trackers.
   (Sanjay Dahiya via cutting)

35. HADOOP-255.  Discard stale, queued IPC calls.  Do not process
    calls whose clients will likely time out before they receive a
    response.  When the queue is full, new calls are now received and
    queued, and the oldest calls are discarded, so that, when servers
    get bogged down, they no longer develop a backlog on the socket.
    This should improve some DFS namenode failure modes.
    (omalley via cutting)

36. HADOOP-581.  Fix datanode to not reset itself on communications
    errors with the namenode.  If a request to the namenode fails, the
    datanode should retry, not restart.  This reduces the load on the
    namenode, since restarts cause a resend of the block report.
    (omalley via cutting)


Release 0.6.2 - 2006-09-18

1. HADOOP-532.  Fix a bug reading value-compressed sequence files,
   where an exception was thrown reporting that the full value had not
   been read.  (omalley via cutting)

2. HADOOP-534.  Change the default value class in JobConf to be Text
   instead of the now-deprecated UTF8.  This fixes the Grep example
   program, which was updated to use Text, but relies on this
   default.  (Hairong Kuang via cutting)


Release 0.6.1 - 2006-09-13

 1. HADOOP-520.  Fix a bug in libhdfs, where write failures were not
    correctly returning error codes.  (Arun C Murthy via cutting)

 2. HADOOP-523.  Fix a NullPointerException when TextInputFormat is
    explicitly specified.  Also add a test case for this.
    (omalley via cutting)

 3. HADOOP-521.  Fix another NullPointerException finding the
    ClassLoader when using libhdfs.  (omalley via cutting)

 4. HADOOP-526.  Fix a NullPointerException when attempting to start
    two datanodes in the same directory.  (Milind Bhandarkar via cutting)

 5. HADOOP-529.  Fix a NullPointerException when opening
    value-compressed sequence files generated by pre-0.6.0 Hadoop.
    (omalley via cutting)


Release 0.6.0 - 2006-09-08

 1. HADOOP-427.  Replace some uses of DatanodeDescriptor in the DFS
    web UI code with DatanodeInfo, the preferred public class.
    (Devaraj Das via cutting)

 2. HADOOP-426.  Fix streaming contrib module to work correctly on
    Solaris.  This was causing nightly builds to fail.
    (Michel Tourn via cutting)

 3. HADOOP-400.  Improvements to task assignment.  Tasks are no longer
    re-run on nodes where they have failed (unless no other node is
    available).  Also, tasks are better load-balanced among nodes.
    (omalley via cutting)

 4. HADOOP-324.  Fix datanode to not exit when a disk is full, but
    rather simply to fail writes.  (Wendy Chien via cutting)

 5. HADOOP-434.  Change smallJobsBenchmark to use standard Hadoop
    scripts.  (Sanjay Dahiya via cutting)

 6. HADOOP-453.  Fix a bug in Text.setCapacity().  (siren via cutting)


 7. HADOOP-450.  Change so that input types are determined by the
    RecordReader rather than specified directly in the JobConf.  This
    facilitates jobs with a variety of input types.

    WARNING: This contains incompatible API changes!  The RecordReader
    interface has two new methods that all user-defined InputFormats
    must now define.  Also, the values returned by TextInputFormat are
    no longer of class UTF8, but now of class Text.

 8. HADOOP-436.  Fix an error-handling bug in the web ui.
    (Devaraj Das via cutting)

 9. HADOOP-455.  Fix a bug in Text, where DEL was not permitted.
    (Hairong Kuang via cutting)

10. HADOOP-456.  Change the DFS namenode to keep a persistent record
    of the set of known datanodes.  This will be used to implement a
    "safe mode" where filesystem changes are prohibited when a
    critical percentage of the datanodes are unavailable.
    (Konstantin Shvachko via cutting)

11. HADOOP-322.  Add a job control utility.  This permits one to
    specify job interdependencies.  Each job is submitted only after
    the jobs it depends on have successfully completed.
    (Runping Qi via cutting)

12. HADOOP-176.  Fix a bug in IntWritable.Comparator.
    (Dick King via cutting)

13. HADOOP-421.  Replace uses of String in recordio package with Text
    class, for improved handling of UTF-8 data.
    (Milind Bhandarkar via cutting)

14. HADOOP-464.  Improved error message when job jar not found.
    (Michel Tourn via cutting)

15. HADOOP-469.  Fix /bin/bash specifics that have crept into our
    /bin/sh scripts since HADOOP-352.
    (Jean-Baptiste Quenot via cutting)

16. HADOOP-468.  Add HADOOP_NICENESS environment variable to set
    scheduling priority for daemons.  (Vetle Roeim via cutting)

17. HADOOP-473.  Fix TextInputFormat to correctly handle more EOL
    formats.  Things now work correctly with CR, LF or CRLF.
    (Dennis Kubes & James White via cutting)

18. HADOOP-461.  Make Java 1.5 an explicit requirement.  (cutting)

19. HADOOP-54.  Add block compression to SequenceFile.  One may now
    specify that blocks of keys and values are compressed together,
    improving compression for small keys and values.
    SequenceFile.Writer's constructor is now deprecated and replaced
    with a factory method.  (Arun C Murthy via cutting)

20. HADOOP-281.  Prohibit DFS files that are also directories.
    (Wendy Chien via cutting)

21. HADOOP-486.  Add the job username to JobStatus instances returned
    by JobClient.  (Mahadev Konar via cutting)

22. HADOOP-437.  contrib/streaming: Add support for gzipped inputs.
    (Michel Tourn via cutting)

23. HADOOP-463.  Add variable expansion to config files.
    Configuration property values may now contain variable
    expressions.  A variable is referenced with the syntax
    '${variable}'.  Variables values are found first in the
    configuration, and then in Java system properties.  The default
    configuration is modified so that temporary directories are now
    under ${hadoop.tmp.dir}, which is, by default,
    /tmp/hadoop-${user.name}.  (Michel Tourn via cutting)

24. HADOOP-419. Fix a NullPointerException finding the ClassLoader
    when using libhdfs.  (omalley via cutting)

25. HADOOP-460. Fix contrib/smallJobsBenchmark to use Text instead of
    UTF8.  (Sanjay Dahiya via cutting)

26. HADOOP-196.  Fix Configuration(Configuration) constructor to work
    correctly.  (Sami Siren via cutting)

27. HADOOP-501.  Fix Configuration.toString() to handle URL resources.
    (Thomas Friol via cutting)

28. HADOOP-499.  Reduce the use of Strings in contrib/streaming,
    replacing them with Text for better performance.
    (Hairong Kuang via cutting)

29. HADOOP-64.  Manage multiple volumes with a single DataNode.
    Previously DataNode would create a separate daemon per configured
    volume, each with its own connection to the NameNode.  Now all
    volumes are handled by a single DataNode daemon, reducing the load
    on the NameNode.  (Milind Bhandarkar via cutting)

30. HADOOP-424.  Fix MapReduce so that jobs which generate zero splits
    do not fail.  (Fr??d??ric Bertin via cutting)

31. HADOOP-408.  Adjust some timeouts and remove some others so that
    unit tests run faster.  (cutting)

32. HADOOP-507.  Fix an IllegalAccessException in DFS.
    (omalley via cutting)

33. HADOOP-320.  Fix so that checksum files are correctly copied when
    the destination of a file copy is a directory.
    (Hairong Kuang via cutting)

34. HADOOP-286.  In DFSClient, avoid pinging the NameNode with
    renewLease() calls when no files are being written.
    (Konstantin Shvachko via cutting)

35. HADOOP-312.  Close idle IPC connections.  All IPC connections were
    cached forever.  Now, after a connection has been idle for more
    than a configurable amount of time (one second by default), the
    connection is closed, conserving resources on both client and
    server. (Devaraj Das via cutting)

36. HADOOP-497.  Permit the specification of the network interface and
    nameserver to be used when determining the local hostname
    advertised by datanodes and tasktrackers.
    (Lorenzo Thione via cutting)

37. HADOOP-441.  Add a compression codec API and extend SequenceFile
    to use it.  This will permit the use of alternate compression
    codecs in SequenceFile.  (Arun C Murthy via cutting)

38. HADOOP-483. Improvements to libhdfs build and documentation.
    (Arun C Murthy via cutting)

39. HADOOP-458.  Fix a memory corruption bug in libhdfs.
    (Arun C Murthy via cutting)

40. HADOOP-517.  Fix a contrib/streaming bug in end-of-line detection.
    (Hairong Kuang via cutting)

41. HADOOP-474.  Add CompressionCodecFactory, and use it in
    TextInputFormat and TextOutputFormat.  Compressed input files are
    automatically decompressed when they have the correct extension.
    Output files will, when output compression is specified, be
    generated with an approprate extension.  Also add a gzip codec and
    fix problems with UTF8 text inputs.  (omalley via cutting)


Release 0.5.0 - 2006-08-04

 1. HADOOP-352.  Fix shell scripts to use /bin/sh instead of
    /bin/bash, for better portability.
    (Jean-Baptiste Quenot via cutting)

 2. HADOOP-313.  Permit task state to be saved so that single tasks
    may be manually re-executed when debugging.  (omalley via cutting)

 3. HADOOP-339.  Add method to JobClient API listing jobs that are
    not yet complete, i.e., that are queued or running.
    (Mahadev Konar via cutting)

 4. HADOOP-355.  Updates to the streaming contrib module, including
    API fixes, making reduce optional, and adding an input type for
    StreamSequenceRecordReader.  (Michel Tourn via cutting)

 5. HADOOP-358.  Fix a NPE bug in Path.equals().
    (Fr??d??ric Bertin via cutting)

 6. HADOOP-327.  Fix ToolBase to not call System.exit() when
    exceptions are thrown.  (Hairong Kuang via cutting)

 7. HADOOP-359.  Permit map output to be compressed.
    (omalley via cutting)

 8. HADOOP-341.  Permit input URI to CopyFiles to use the HTTP
    protocol.  This lets one, e.g., more easily copy log files into
    DFS.  (Arun C Murthy via cutting)

 9. HADOOP-361.  Remove unix dependencies from streaming contrib
    module tests, making them pure java. (Michel Tourn via cutting)

10. HADOOP-354.  Make public methods to stop DFS daemons.
    (Barry Kaplan via cutting)

11. HADOOP-252.  Add versioning to RPC protocols.
    (Milind Bhandarkar via cutting)

12. HADOOP-356.  Add contrib to "compile" and "test" build targets, so
    that this code is better maintained. (Michel Tourn via cutting)

13. HADOOP-307.  Add smallJobsBenchmark contrib module.  This runs
    lots of small jobs, in order to determine per-task overheads.
    (Sanjay Dahiya via cutting)

14. HADOOP-342.  Add a tool for log analysis: Logalyzer.
    (Arun C Murthy via cutting)

15. HADOOP-347.  Add web-based browsing of DFS content.  The namenode
    redirects browsing requests to datanodes.  Content requests are
    redirected to datanodes where the data is local when possible.
    (Devaraj Das via cutting)

16. HADOOP-351.  Make Hadoop IPC kernel independent of Jetty.
    (Devaraj Das via cutting)

17. HADOOP-237.  Add metric reporting to DFS and MapReduce.  With only
    minor configuration changes, one can now monitor many Hadoop
    system statistics using Ganglia or other monitoring systems.
    (Milind Bhandarkar via cutting)

18. HADOOP-376.  Fix datanode's HTTP server to scan for a free port.
    (omalley via cutting)

19. HADOOP-260.  Add --config option to shell scripts, specifying an
    alternate configuration directory. (Milind Bhandarkar via cutting)

20. HADOOP-381.  Permit developers to save the temporary files for
    tasks whose names match a regular expression, to facilliate
    debugging.  (omalley via cutting)

21. HADOOP-344.  Fix some Windows-related problems with DF.
    (Konstantin Shvachko via cutting)

22. HADOOP-380.  Fix reduce tasks to poll less frequently for map
    outputs. (Mahadev Konar via cutting)

23. HADOOP-321.  Refactor DatanodeInfo, in preparation for
    HADOOP-306.  (Konstantin Shvachko & omalley via cutting)

24. HADOOP-385.  Fix some bugs in record io code generation.
    (Milind Bhandarkar via cutting)

25. HADOOP-302.  Add new Text class to replace UTF8, removing
    limitations of that class.  Also refactor utility methods for
    writing zero-compressed integers (VInts and VLongs).
    (Hairong Kuang via cutting)

26. HADOOP-335.  Refactor DFS namespace/transaction logging in
    namenode.   (Konstantin Shvachko via cutting)

27. HADOOP-375.  Fix handling of the datanode HTTP daemon's port so
    that multiple datanode's can be run on a single host.
    (Devaraj Das via cutting)

28. HADOOP-386.  When removing excess DFS block replicas, remove those
    on nodes with the least free space first.
    (Johan Oskarson via cutting)

29. HADOOP-389.  Fix intermittent failures of mapreduce unit tests.
    Also fix some build dependencies.
    (Mahadev & Konstantin via cutting)

30. HADOOP-362.  Fix a problem where jobs hang when status messages
    are recieved out-of-order.  (omalley via cutting)

31. HADOOP-394.  Change order of DFS shutdown in unit tests to
    minimize errors logged.  (Konstantin Shvachko via cutting)

32. HADOOP-396.  Make DatanodeID implement Writable.
    (Konstantin Shvachko via cutting)

33. HADOOP-377.  Permit one to add URL resources to a Configuration.
    (Jean-Baptiste Quenot via cutting)

34. HADOOP-345.  Permit iteration over Configuration key/value pairs.
    (Michel Tourn via cutting)

35. HADOOP-409.  Streaming contrib module: make configuration
    properties available to commands as environment variables.
    (Michel Tourn via cutting)

36. HADOOP-369.  Add -getmerge option to dfs command that appends all
    files in a directory into a single local file.
    (Johan Oskarson via cutting)

37. HADOOP-410.  Replace some TreeMaps with HashMaps in DFS, for
    a 17% performance improvement. (Milind Bhandarkar via cutting)

38. HADOOP-411.  Add unit tests for command line parser.
    (Hairong Kuang via cutting)

39. HADOOP-412.  Add MapReduce input formats that support filtering
    of SequenceFile data, including sampling and regex matching.
    Also, move JobConf.newInstance() to a new utility class.
    (Hairong Kuang via cutting)

40. HADOOP-226.  Fix fsck command to properly consider replication
    counts, now that these can vary per file.  (Bryan Pendleton via cutting)

41. HADOOP-425.  Add a Python MapReduce example, using Jython.
    (omalley via cutting)


Release 0.4.0 - 2006-06-28

 1. HADOOP-298.  Improved progress reports for CopyFiles utility, the
    distributed file copier.  (omalley via cutting)

 2. HADOOP-299.  Fix the task tracker, permitting multiple jobs to
    more easily execute at the same time.  (omalley via cutting)

 3. HADOOP-250.  Add an HTTP user interface to the namenode, running
    on port 50070. (Devaraj Das via cutting)

 4. HADOOP-123.  Add MapReduce unit tests that run a jobtracker and
    tasktracker, greatly increasing code coverage.
    (Milind Bhandarkar via cutting)

 5. HADOOP-271.  Add links from jobtracker's web ui to tasktracker's
    web ui.  Also attempt to log a thread dump of child processes
    before they're killed.  (omalley via cutting)

 6. HADOOP-210.  Change RPC server to use a selector instead of a
    thread per connection.  This should make it easier to scale to
    larger clusters.  Note that this incompatibly changes the RPC
    protocol: clients and servers must both be upgraded to the new
    version to ensure correct operation.  (Devaraj Das via cutting)

 7. HADOOP-311.  Change DFS client to retry failed reads, so that a
    single read failure will not alone cause failure of a task.
    (omalley via cutting)

 8. HADOOP-314.  Remove the "append" phase when reducing.  Map output
    files are now directly passed to the sorter, without first
    appending them into a single file.  Now, the first third of reduce
    progress is "copy" (transferring map output to reduce nodes), the
    middle third is "sort" (sorting map output) and the last third is
    "reduce" (generating output).  Long-term, the "sort" phase will
    also be removed.  (omalley via cutting)

 9. HADOOP-316.  Fix a potential deadlock in the jobtracker.
    (omalley via cutting)

10. HADOOP-319.  Fix FileSystem.close() to remove the FileSystem
    instance from the cache.  (Hairong Kuang via cutting)

11. HADOOP-135.  Fix potential deadlock in JobTracker by acquiring
    locks in a consistent order.  (omalley via cutting)

12. HADOOP-278.  Check for existence of input directories before
    starting MapReduce jobs, making it easier to debug this common
    error.  (omalley via cutting)

13. HADOOP-304.  Improve error message for
    UnregisterdDatanodeException to include expected node name.
   (Konstantin Shvachko via cutting)

14. HADOOP-305.  Fix TaskTracker to ask for new tasks as soon as a
    task is finished, rather than waiting for the next heartbeat.
    This improves performance when tasks are short.
    (Mahadev Konar via cutting)

15. HADOOP-59.  Add support for generic command line options.  One may
    now specify the filesystem (-fs), the MapReduce jobtracker (-jt),
    a config file (-conf) or any configuration property (-D).  The
    "dfs", "fsck", "job", and "distcp" commands currently support
    this, with more to be added.  (Hairong Kuang via cutting)

16. HADOOP-296.  Permit specification of the amount of reserved space
    on a DFS datanode.  One may specify both the percentage free and
    the number of bytes.  (Johan Oskarson via cutting)

17. HADOOP-325.  Fix a problem initializing RPC parameter classes, and
    remove the workaround used to initialize classes.
    (omalley via cutting)

18. HADOOP-328.  Add an option to the "distcp" command to ignore read
    errors while copying.  (omalley via cutting)

19. HADOOP-27.  Don't allocate tasks to trackers whose local free
    space is too low.  (Johan Oskarson via cutting)

20. HADOOP-318.  Keep slow DFS output from causing task timeouts.
    This incompatibly changes some public interfaces, adding a
    parameter to OutputFormat.getRecordWriter() and the new method
    Reporter.progress(), but it makes lots of tasks succeed that were
    previously failing.  (Milind Bhandarkar via cutting)


Release 0.3.2 - 2006-06-09

 1. HADOOP-275.  Update the streaming contrib module to use log4j for
    its logging.  (Michel Tourn via cutting)

 2. HADOOP-279.  Provide defaults for log4j logging parameters, so
    that things still work reasonably when Hadoop-specific system
    properties are not provided.  (omalley via cutting)

 3. HADOOP-280.  Fix a typo in AllTestDriver which caused the wrong
    test to be run when "DistributedFSCheck" was specified.
   (Konstantin Shvachko via cutting)

 4. HADOOP-240.  DFS's mkdirs() implementation no longer logs a warning
    when the directory already exists. (Hairong Kuang via cutting)

 5. HADOOP-285.  Fix DFS datanodes to be able to re-join the cluster
    after the connection to the namenode is lost.  (omalley via cutting)

 6. HADOOP-277.  Fix a race condition when creating directories.
   (Sameer Paranjpye via cutting)

 7. HADOOP-289.  Improved exception handling in DFS datanode.
    (Konstantin Shvachko via cutting)

 8. HADOOP-292.  Fix client-side logging to go to standard error
    rather than standard output, so that it can be distinguished from
    application output.  (omalley via cutting)

 9. HADOOP-294.  Fixed bug where conditions for retrying after errors
    in the DFS client were reversed.  (omalley via cutting)


Release 0.3.1 - 2006-06-05

 1. HADOOP-272.  Fix a bug in bin/hadoop setting log
    parameters. (omalley & cutting)

 2. HADOOP-274.  Change applications to log to standard output rather
    than to a rolling log file like daemons.  (omalley via cutting)

 3. HADOOP-262.  Fix reduce tasks to report progress while they're
    waiting for map outputs, so that they do not time out.
    (Mahadev Konar via cutting)

 4. HADOOP-245 and HADOOP-246.  Improvements to record io package.  
    (Mahadev Konar via cutting)

 5. HADOOP-276.  Add logging config files to jar file so that they're
    always found.  (omalley via cutting)


Release 0.3.0 - 2006-06-02

 1. HADOOP-208.  Enhance MapReduce web interface, adding new pages
    for failed tasks, and tasktrackers.  (omalley via cutting)

 2. HADOOP-204.  Tweaks to metrics package.  (David Bowen via cutting)

 3. HADOOP-209.  Add a MapReduce-based file copier.  This will
    copy files within or between file systems in parallel.
    (Milind Bhandarkar via cutting)

 4. HADOOP-146.  Fix DFS to check when randomly generating a new block
    id that no existing blocks already have that id.
    (Milind Bhandarkar via cutting)

 5. HADOOP-180. Make a daemon thread that does the actual task clean ups, so
    that the main offerService thread in the taskTracker doesn't get stuck
    and miss his heartbeat window. This was killing many task trackers as
    big jobs finished (300+ tasks / node). (omalley via cutting)

 6. HADOOP-200. Avoid transmitting entire list of map task names to
    reduce tasks.  Instead just transmit the number of map tasks and
    henceforth refer to them by number when collecting map output.
    (omalley via cutting)

 7. HADOOP-219. Fix a NullPointerException when handling a checksum
    exception under SequenceFile.Sorter.sort().  (cutting & stack)

 8. HADOOP-212. Permit alteration of the file block size in DFS.  The
    default block size for new files may now be specified in the
    configuration with the dfs.block.size property.  The block size
    may also be specified when files are opened.
    (omalley via cutting)

 9. HADOOP-218. Avoid accessing configuration while looping through
    tasks in JobTracker.  (Mahadev Konar via cutting)

10. HADOOP-161. Add hashCode() method to DFS's Block.
    (Milind Bhandarkar via cutting)

11. HADOOP-115. Map output types may now be specified.  These are also
    used as reduce input types, thus permitting reduce input types to
    differ from reduce output types.  (Runping Qi via cutting)

12. HADOOP-216. Add task progress to task status page.
    (Bryan Pendelton via cutting)

13. HADOOP-233.  Add web server to task tracker that shows running
    tasks and logs.  Also add log access to job tracker web interface.
    (omalley via cutting)

14. HADOOP-205.  Incorporate pending tasks into tasktracker load
    calculations.  (Mahadev Konar via cutting)

15. HADOOP-247.  Fix sort progress to better handle exceptions.
    (Mahadev Konar via cutting)

16. HADOOP-195.  Improve performance of the transfer of map outputs to
    reduce nodes by performing multiple transfers in parallel, each on
    a separate socket.  (Sameer Paranjpye via cutting)

17. HADOOP-251.  Fix task processes to be tolerant of failed progress
    reports to their parent process.  (omalley via cutting)

18. HADOOP-325.  Improve the FileNotFound exceptions thrown by
    LocalFileSystem to include the name of the file.
    (Benjamin Reed via cutting)

19. HADOOP-254.  Use HTTP to transfer map output data to reduce
    nodes.  This, together with HADOOP-195, greatly improves the
    performance of these transfers.  (omalley via cutting)

20. HADOOP-163.  Cause datanodes that\ are unable to either read or
    write data to exit, so that the namenode will no longer target
    them for new blocks and will replicate their data on other nodes.
    (Hairong Kuang via cutting)

21. HADOOP-222.  Add a -setrep option to the dfs commands that alters
    file replication levels.  (Johan Oskarson via cutting)

22. HADOOP-75.  In DFS, only check for a complete file when the file
    is closed, rather than as each block is written.
    (Milind Bhandarkar via cutting)

23. HADOOP-124. Change DFS so that datanodes are identified by a
    persistent ID rather than by host and port.  This solves a number
    of filesystem integrity problems, when, e.g., datanodes are
    restarted.  (Konstantin Shvachko via cutting)

24. HADOOP-256.  Add a C API for DFS.  (Arun C Murthy via cutting)

25. HADOOP-211.  Switch to use the Jakarta Commons logging internally,
    configured to use log4j by default.  (Arun C Murthy and cutting)

26. HADOOP-265.  Tasktracker now fails to start if it does not have a
    writable local directory for temporary files.  In this case, it
    logs a message to the JobTracker and exits. (Hairong Kuang via cutting)

27. HADOOP-270.  Fix potential deadlock in datanode shutdown.
    (Hairong Kuang via cutting)

Release 0.2.1 - 2006-05-12

 1. HADOOP-199.  Fix reduce progress (broken by HADOOP-182).
    (omalley via cutting)

 2. HADOOP-201.  Fix 'bin/hadoop dfs -report'.  (cutting)

 3. HADOOP-207.  Fix JDK 1.4 incompatibility introduced by HADOOP-96.
    System.getenv() does not work in JDK 1.4.  (Hairong Kuang via cutting)


Release 0.2.0 - 2006-05-05

 1. Fix HADOOP-126. 'bin/hadoop dfs -cp' now correctly copies .crc
    files.  (Konstantin Shvachko via cutting)

 2. Fix HADOOP-51. Change DFS to support per-file replication counts.
    (Konstantin Shvachko via cutting)

 3. Fix HADOOP-131.  Add scripts to start/stop dfs and mapred daemons.
    Use these in start/stop-all scripts.  (Chris Mattmann via cutting)

 4. Stop using ssh options by default that are not yet in widely used
    versions of ssh.  Folks can still enable their use by uncommenting
    a line in conf/hadoop-env.sh. (cutting)

 5. Fix HADOOP-92.  Show information about all attempts to run each
    task in the web ui.  (Mahadev konar via cutting)

 6. Fix HADOOP-128.  Improved DFS error handling. (Owen O'Malley via cutting)

 7. Fix HADOOP-129.  Replace uses of java.io.File with new class named
    Path.  This fixes bugs where java.io.File methods were called
    directly when FileSystem methods were desired, and reduces the
    likelihood of such bugs in the future.  It also makes the handling
    of pathnames more consistent between local and dfs FileSystems and
    between Windows and Unix. java.io.File-based methods are still
    available for back-compatibility, but are deprecated and will be
    removed once 0.2 is released. (cutting)

 8. Change dfs.data.dir and mapred.local.dir to be comma-separated
    lists of directories, no longer be space-separated. This fixes
    several bugs on Windows. (cutting)

 9. Fix HADOOP-144.  Use mapred task id for dfs client id, to
    facilitate debugging.  (omalley via cutting)

10. Fix HADOOP-143.  Do not line-wrap stack-traces in web ui.
    (omalley via cutting)

11. Fix HADOOP-118.  In DFS, improve clean up of abandoned file
    creations.  (omalley via cutting)

12. Fix HADOOP-138.  Stop multiple tasks in a single heartbeat, rather
    than one per heartbeat.  (Stefan via cutting)

13. Fix HADOOP-139.  Remove a potential deadlock in
    LocalFileSystem.lock().  (Igor Bolotin via cutting)

14. Fix HADOOP-134.  Don't hang jobs when the tasktracker is
    misconfigured to use an un-writable local directory.  (omalley via cutting)

15. Fix HADOOP-115.  Correct an error message.  (Stack via cutting)

16. Fix HADOOP-133.  Retry pings from child to parent, in case of
    (local) communcation problems.  Also log exit status, so that one
    can distinguish patricide from other deaths.  (omalley via cutting)

17. Fix HADOOP-142.  Avoid re-running a task on a host where it has
    previously failed.  (omalley via cutting)

18. Fix HADOOP-148.  Maintain a task failure count for each
    tasktracker and display it in the web ui.  (omalley via cutting)

19. Fix HADOOP-151.  Close a potential socket leak, where new IPC
    connection pools were created per configuration instance that RPCs
    use.  Now a global RPC connection pool is used again, as
    originally intended.  (cutting)

20. Fix HADOOP-69.  Don't throw a NullPointerException when getting
    hints for non-existing file split.  (Bryan Pendelton via cutting)

21. Fix HADOOP-157.  When a task that writes dfs files (e.g., a reduce
    task) failed and was retried, it would fail again and again,
    eventually failing the job.  The problem was that dfs did not yet
    know that the failed task had abandoned the files, and would not
    yet let another task create files with the same names.  Dfs now
    retries when creating a file long enough for locks on abandoned
    files to expire.  (omalley via cutting)

22. Fix HADOOP-150.  Improved task names that include job
    names. (omalley via cutting)

23. Fix HADOOP-162.  Fix ConcurrentModificationException when
    releasing file locks. (omalley via cutting)

24. Fix HADOOP-132.  Initial check-in of new Metrics API, including 
    implementations for writing metric data to a file and for sending
    it to Ganglia.  (David Bowen via cutting)

25. Fix HADOOP-160.  Remove some uneeded synchronization around
    time-consuming operations in the TaskTracker.  (omalley via cutting)

26. Fix HADOOP-166.  RPCs failed when passed subclasses of a declared
    parameter type.  This is fixed by changing ObjectWritable to store
    both the declared type and the instance type for Writables.  Note
    that this incompatibly changes the format of ObjectWritable and
    will render unreadable any ObjectWritables stored in files.
    Nutch only uses ObjectWritable in intermediate files, so this
    should not be a problem for Nutch.  (Stefan & cutting)

27. Fix HADOOP-168.  MapReduce RPC protocol methods should all declare
    IOException, so that timeouts are handled appropriately.
    (omalley via cutting)

28. Fix HADOOP-169.  Don't fail a reduce task if a call to the
    jobtracker to locate map outputs fails.  (omalley via cutting)

29. Fix HADOOP-170.  Permit FileSystem clients to examine and modify
    the replication count of individual files.  Also fix a few
    replication-related bugs. (Konstantin Shvachko via cutting)

30. Permit specification of a higher replication levels for job
    submission files (job.xml and job.jar).  This helps with large
    clusters, since these files are read by every node.  (cutting)

31. HADOOP-173.  Optimize allocation of tasks with local data.  (cutting)

32. HADOOP-167.  Reduce number of Configurations and JobConf's
    created.  (omalley via cutting)

33. NUTCH-256.  Change FileSystem#createNewFile() to create a .crc
    file.  The lack of a .crc file was causing warnings.  (cutting)

34. HADOOP-174.  Change JobClient to not abort job until it has failed
    to contact the job tracker for five attempts, not just one as
    before.  (omalley via cutting)

35. HADOOP-177.  Change MapReduce web interface to page through tasks.
    Previously, when jobs had more than a few thousand tasks they
    could crash web browsers.  (Mahadev Konar via cutting)

36. HADOOP-178.  In DFS, piggyback blockwork requests from datanodes
    on heartbeat responses from namenode.  This reduces the volume of
    RPC traffic.  Also move startup delay in blockwork from datanode
    to namenode.  This fixes a problem where restarting the namenode
    triggered a lot of uneeded replication. (Hairong Kuang via cutting)

37. HADOOP-183.  If the DFS namenode is restarted with different
    minimum and/or maximum replication counts, existing files'
    replication counts are now automatically adjusted to be within the
    newly configured bounds. (Hairong Kuang via cutting)

38. HADOOP-186.  Better error handling in TaskTracker's top-level
    loop.  Also improve calculation of time to send next heartbeat.
    (omalley via cutting)

39. HADOOP-187.  Add two MapReduce examples/benchmarks.  One creates
    files containing random data.  The second sorts the output of the
    first.  (omalley via cutting)

40. HADOOP-185.  Fix so that, when a task tracker times out making the
    RPC asking for a new task to run, the job tracker does not think
    that it is actually running the task returned.  (omalley via cutting)

41. HADOOP-190.  If a child process hangs after it has reported
    completion, its output should not be lost.  (Stack via cutting)

42. HADOOP-184. Re-structure some test code to better support testing
    on a cluster.  (Mahadev Konar via cutting)

43. HADOOP-191  Add streaming package, Hadoop's first contrib module.
    This permits folks to easily submit MapReduce jobs whose map and
    reduce functions are implemented by shell commands.  Use
    'bin/hadoop jar build/hadoop-streaming.jar' to get details.
    (Michel Tourn via cutting)

44. HADOOP-189.  Fix MapReduce in standalone configuration to
    correctly handle job jar files that contain a lib directory with
    nested jar files.  (cutting)

45. HADOOP-65.  Initial version of record I/O framework that enables
    the specification of record types and generates marshalling code
    in both Java and C++.  Generated Java code implements
    WritableComparable, but is not yet otherwise used by
    Hadoop. (Milind Bhandarkar via cutting)

46. HADOOP-193.  Add a MapReduce-based FileSystem benchmark.
    (Konstantin Shvachko via cutting)

47. HADOOP-194.  Add a MapReduce-based FileSystem checker.  This reads
    every block in every file in the filesystem.  (Konstantin Shvachko
    via cutting)

48. HADOOP-182.  Fix so that lost task trackers to not change the
    status of reduce tasks or completed jobs.  Also fixes the progress
    meter so that failed tasks are subtracted. (omalley via cutting)

49. HADOOP-96.  Logging improvements.  Log files are now separate from
    standard output and standard error files.  Logs are now rolled.
    Logging of all DFS state changes can be enabled, to facilitate
    debugging.  (Hairong Kuang via cutting)


Release 0.1.1 - 2006-04-08

 1. Added CHANGES.txt, logging all significant changes to Hadoop.  (cutting)

 2. Fix MapReduceBase.close() to throw IOException, as declared in the
    Closeable interface.  This permits subclasses which override this
    method to throw that exception. (cutting)

 3. Fix HADOOP-117.  Pathnames were mistakenly transposed in
    JobConf.getLocalFile() causing many mapred temporary files to not
    be removed.  (Raghavendra Prabhu via cutting)
 
 4. Fix HADOOP-116. Clean up job submission files when jobs complete.
    (cutting)

 5. Fix HADOOP-125. Fix handling of absolute paths on Windows (cutting)

Release 0.1.0 - 2006-04-01

 1. The first release of Hadoop.
<|MERGE_RESOLUTION|>--- conflicted
+++ resolved
@@ -1,249 +1,6 @@
 Hadoop Change Log
 
-<<<<<<< HEAD
-Release 0.23.3 - UNRELEASED
-
-  INCOMPATIBLE CHANGES
-
-    HADOOP-7920. Remove Avro Rpc. (suresh)
-
-  NEW FEATURES
-
-    HADOOP-7773. Add support for protocol buffer based RPC engine.
-    (suresh)
-
-    HADOOP-7875. Add helper class to unwrap protobuf ServiceException.
-    (suresh)
-
-    HADOOP-7454. Common side of High Availability Framework (HDFS-1623)
-    Contributed by Todd Lipcon, Aaron T. Myers, Eli Collins, Uma Maheswara Rao G,
-    Bikas Saha, Suresh Srinivas, Jitendra Nath Pandey, Hari Mankude, Brandon Li,
-    Sanjay Radia, Mingjie Lai, and Gregory Chanan
-
-    HADOOP-8121. Active Directory Group Mapping Service. (Jonathan Natkins via
-    atm)
-
-    HADOOP-7030. Add TableMapping topology implementation to read host to rack
-    mapping from a file. (Patrick Angeles and tomwhite via tomwhite)
-
-    HADOOP-8206. Common portion of a ZK-based failover controller (todd)
-
-  IMPROVEMENTS
-
-    HADOOP-7524. Change RPC to allow multiple protocols including multuple
-    versions of the same protocol (sanjay Radia)
-
-    HADOOP-7607. Simplify the RPC proxy cleanup process. (atm)
-
-    HADOOP-7687. Make getProtocolSignature public  (sanjay)
-
-    HADOOP-7693. Enhance AvroRpcEngine to support the new #addProtocol
-    interface introduced in HADOOP-7524.  (cutting)
-
-    HADOOP-7716. RPC protocol registration on SS does not log the protocol name
-    (only the class which may be different) (sanjay)
-
-    HADOOP-7776. Make the Ipc-Header in a RPC-Payload an explicit header.
-    (sanjay)
-
-    HADOOP-7717. Move handling of concurrent client fail-overs to
-    RetryInvocationHandler (atm)
-
-    HADOOP-7862. Move the support for multiple protocols to lower layer so
-    that Writable, PB and Avro can all use it (Sanjay)
-
-    HADOOP-7876. Provided access to encoded key in DelegationKey for
-    use in protobuf based RPCs. (suresh)
-
-    HADOOP-7899. Generate proto java files as part of the build. (tucu)
-
-    HADOOP-7957. Classes deriving GetGroupsBase should be able to override 
-    proxy creation. (jitendra)
-
-    HADOOP-7965. Support for protocol version and signature in PB. (jitendra)
-
-    HADOOP-8070. Add a standalone benchmark for RPC call performance. (todd)
-
-    HADOOP-8084. Updates ProtoBufRpc engine to not do an unnecessary copy 
-    for RPC request/response. (ddas)
-
-    HADOOP-8085. Add RPC metrics to ProtobufRpcEngine. (Hari Mankude via
-    suresh)
-
-    HADOOP-7621. alfredo config should be in a file not readable by users
-                 (Alejandro Abdelnur via atm)
-    HADOOP-8098. KerberosAuthenticatorHandler should use _HOST replacement to 
-    resolve principal name (tucu)
-
-    HADOOP-8118.  In metrics2.util.MBeans, change log level to trace for the
-    stack trace of InstanceAlreadyExistsException.  (szetszwo)
-
-    HADOOP-7994. Remove getProtocolVersion and getProtocolSignature from the
-    client side translator and server side implementation. (jitendra)
-
-    HADOOP-8125. make hadoop-client set of curated jars available in a
-    distribution tarball (rvs via tucu)
-
-    HADOOP-8142. Update versions from 0.23.2 to 0.23.3 in the build files.
-    (szetszwo)
-
-    HADOOP-8141. Add method to SecurityUtil to init krb5 cipher suites.
-    (todd)
-
-    HADOOP-8108. Move method getHostPortString() from NameNode to NetUtils.
-    (Brandon Li via jitendra)
-
-    HADOOP-7557 Make IPC header be extensible (sanjay radia)
-
-    HADOOP-7806. Support binding to sub-interfaces (eli)
-
-    HADOOP-6941. Adds support for building Hadoop with IBM's JDK 
-    (Stephen Watt, Eli and ddas)
-
-    HADOOP-8183. Stop using "mapred.used.genericoptions.parser" (harsh)
-
-    HADOOP-7788. Add simple HealthMonitor class to watch an HAService (todd)
-
-    HADOOP-8200. Remove HADOOP_[JOBTRACKER|TASKTRACKER]_OPTS. (eli)
-
-    HADOOP-8184.  ProtoBuf RPC engine uses the IPC layer reply packet.
-    (Sanjay Radia via szetszwo)
-
-    HADOOP-8163. Improve ActiveStandbyElector to provide hooks for
-    fencing old active. (todd)
-
-    HADOOP-8193. Refactor FailoverController/HAAdmin code to add an abstract
-    class for "target" services. (todd)
-
-    HADOOP-8212. Improve ActiveStandbyElector's behavior when session expires
-    (todd)
-
-    HADOOP-8216. Address log4j.properties inconsistencies btw main and
-    template dirs. (Patrick Hunt via eli)
-
-  OPTIMIZATIONS
-
-  BUG FIXES
-
-    HADOOP-7900. LocalDirAllocator confChanged() accesses conf.get() twice
-    (Ravi Gummadi via Uma Maheswara Rao G)
-
-    HADOOP-7635. RetryInvocationHandler should release underlying resources on
-    close. (atm)
-
-    HADOOP-7695. RPC.stopProxy can throw unintended exception while logging
-    error. (atm)
-
-    HADOOP-7833. Fix findbugs warnings in protobuf generated code.
-    (John Lee via suresh)
-
-    HADOOP-7897. ProtobufRpcEngine client side exception mechanism is not
-    consistent with WritableRpcEngine. (suresh)
-
-    HADOOP-7913. Fix bug in ProtoBufRpcEngine.  (sanjay)
-
-    HADOOP-7892. IPC logs too verbose after "RpcKind" introduction. (todd)
-
-    HADOOP-7968. Errant println left in RPC.getHighestSupportedProtocol. (Sho
-    Shimauchi via harsh)
-
-    HADOOP-7931. o.a.h.ipc.WritableRpcEngine should have a way to force
-    initialization. (atm)
-
-    HADOOP-8104. Inconsistent Jackson versions (tucu)
-
-    HADOOP-7940. The Text.clear() method does not clear the bytes as intended. (Csaba Miklos via harsh)
-
-    HADOOP-8119. Fix javac warnings in TestAuthenticationFilter in hadoop-auth.
-    (szetszwo)
-
-    HADOOP-7888. TestFailoverProxy fails intermittently on trunk. (Jason Lowe
-    via atm)
-
-    HADOOP-8154. DNS#getIPs shouldn't silently return the local host
-    IP for bogus interface names. (eli)
-
-    HADOOP-8169.  javadoc generation fails with java.lang.OutOfMemoryError:
-    Java heap space (tgraves via bobby)
-
-    HADOOP-8167. Configuration deprecation logic breaks backwards compatibility (tucu)
-
-    HADOOP-8189. LdapGroupsMapping shouldn't throw away IOException. (Jonathan Natkins via atm)
-
-    HADOOP-8191. SshFenceByTcpPort uses netcat incorrectly (todd)
-
-    HADOOP-8157. Fix race condition in Configuration that could cause spurious
-    ClassNotFoundExceptions after a GC. (todd)
-
-    HADOOP-8197. Configuration logs WARNs on every use of a deprecated key (tucu)
-
-    HADOOP-8159. NetworkTopology: getLeaf should check for invalid topologies.
-    (Colin Patrick McCabe via eli)
-
-    HADOOP-8204. TestHealthMonitor fails occasionally (todd)
-
-    HADOOP-8202. RPC stopProxy() does not close the proxy correctly.
-    (Hari Mankude via suresh)
-
-    HADOOP-8218. RPC.closeProxy shouldn't throw error when closing a mock
-    (todd)
-
-  BREAKDOWN OF HADOOP-7454 SUBTASKS
-
-    HADOOP-7455. HA: Introduce HA Service Protocol Interface. (suresh)
-    
-    HADOOP-7774. HA: Administrative CLI to control HA daemons. (todd)
-    
-    HADOOP-7896. HA: if both NNs are in Standby mode, client needs to try failing
-    back and forth several times with sleeps. (atm)
-    
-    HADOOP-7922. Improve some logging for client IPC failovers and
-    StandbyExceptions (todd)
-    
-    HADOOP-7921. StandbyException should extend IOException (todd)
-    
-    HADOOP-7928. HA: Client failover policy is incorrectly trying to fail over all
-    IOExceptions (atm)
-    
-    HADOOP-7925. Add interface and update CLI to query current state to
-    HAServiceProtocol (eli via todd)
-    
-    HADOOP-7932. Make client connection retries on socket time outs configurable.
-    (Uma Maheswara Rao G via todd)
-    
-    HADOOP-7924. FailoverController for client-based configuration (eli)
-    
-    HADOOP-7961. Move HA fencing to common. (eli)
-    
-    HADOOP-7970. HAServiceProtocol methods must throw IOException.  (Hari Mankude
-    via suresh).
-    
-    HADOOP-7992. Add ZKClient library to facilitate leader election.  (Bikas Saha
-    via suresh).
-    
-    HADOOP-7983. HA: failover should be able to pass args to fencers. (eli)
-    
-    HADOOP-7938. HA: the FailoverController should optionally fence the active
-    during failover. (eli)
-    
-    HADOOP-7991. HA: the FailoverController should check the standby is ready
-    before failing over. (eli)
-    
-    HADOOP-8038. Add 'ipc.client.connect.max.retries.on.timeouts' entry in
-    core-default.xml file. (Uma Maheswara Rao G via atm)
-    
-    HADOOP-8041. Log a warning when a failover is first attempted (todd)
-    
-    HADOOP-8068. void methods can swallow exceptions when going through failover
-    path (todd)
-    
-    HADOOP-8116. RetriableCommand is using RetryPolicy incorrectly after
-    HADOOP-7896. (atm)
-
-Release 0.23.2 - UNRELEASED 
-=======
 Release 0.23.2 - UNRELEASED
->>>>>>> 6fc2d7d4
 
   NEW FEATURES
 
@@ -340,12 +97,6 @@
     HADOOP-8176.  Disambiguate the destination of FsShell copies (Daryn Sharp
     via bobby)
 
-<<<<<<< HEAD
-    HADOOP-8088. User-group mapping cache incorrectly does negative caching on
-    transient failures (Khiwal Lee via bobby)
-
-=======
->>>>>>> 6fc2d7d4
 Release 0.23.1 - 2012-02-17 
 
   INCOMPATIBLE CHANGES
@@ -440,9 +191,6 @@
     projects. (tucu)
 
     HADOOP-7470. Move up to Jackson 1.8.8.  (Enis Soztutar via szetszwo)
-
-    HADOOP-7729. Send back valid HTTP response if user hits IPC port with
-    HTTP GET. (todd)
 
     HADOOP-8027. Visiting /jmx on the daemon web interfaces may print
     unnecessary error in logs. (atm)
@@ -1578,9 +1326,6 @@
     HADOOP-7772. javadoc the topology classes (stevel)
 
     HADOOP-7786. Remove HDFS-specific config keys defined in FsConfig. (eli)
-
-    HADOOP-7358. Improve log levels when exceptions caught in RPC handler
-    (Todd Lipcon via shv)
 
   OPTIMIZATIONS
 
