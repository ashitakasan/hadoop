--- conflicted
+++ resolved
@@ -88,11 +88,7 @@
   private String[] toStringArray(List<ConfiguredNNAddress> list) {
     String[] ret = new String[list.size()];
     for (int i = 0; i < list.size(); i++) {
-<<<<<<< HEAD
-      ret[i] = NameNode.getHostPortString(list.get(i).getAddress());
-=======
-      ret[i] = NetUtils.getHostPortString(list.get(i));
->>>>>>> b57260f8
+      ret[i] = NetUtils.getHostPortString(list.get(i).getAddress());
     }
     return ret;
   }
