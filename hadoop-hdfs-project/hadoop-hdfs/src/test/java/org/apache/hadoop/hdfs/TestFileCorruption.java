--- conflicted
+++ resolved
@@ -146,19 +146,14 @@
       // report corrupted block by the third datanode
       DatanodeRegistration dnR = 
         DataNodeTestUtils.getDNRegistrationForBP(dataNode, blk.getBlockPoolId());
-<<<<<<< HEAD
       FSNamesystem ns = cluster.getNamesystem();
       ns.writeLock();
       try {
         cluster.getNamesystem().getBlockManager().findAndMarkBlockAsCorrupt(
-            blk, new DatanodeInfo(dnR));
+            blk, new DatanodeInfo(dnR), "TEST");
       } finally {
         ns.writeUnlock();
       }
-=======
-      cluster.getNamesystem().getBlockManager().findAndMarkBlockAsCorrupt(
-          blk, new DatanodeInfo(dnR), "TEST");
->>>>>>> 8a2073cc
       
       // open the file
       fs.open(FILE_PATH);
